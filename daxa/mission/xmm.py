--- conflicted
+++ resolved
@@ -1,9 +1,5 @@
 #  This code is a part of the Democratising Archival X-ray Astronomy (DAXA) module.
-<<<<<<< HEAD
-#  Last modified by David J Turner (turne540@msu.edu) 04/04/2023, 13:59. Copyright (c) The Contributors
-=======
 #  Last modified by David J Turner (turne540@msu.edu) 27/04/2023, 20:19. Copyright (c) The Contributors
->>>>>>> 18eef009
 import os.path
 import tarfile
 from datetime import datetime
@@ -395,11 +391,7 @@
             self._download_done = True
 
         else:
-<<<<<<< HEAD
-            warn("The raw data for this mission have already been downloaded.")
-=======
             warn("The raw data for this mission have already been downloaded.", stacklevel=2)
->>>>>>> 18eef009
 
     def assess_process_obs(self, obs_info: dict) -> dict:
         """
