#  This code is a part of the Democratising Archival X-ray Astronomy (DAXA) module.
#  Last modified by David J Turner (turne540@msu.edu) 12/03/2023, 13:12. Copyright (c) The Contributors
import os.path
import re
from abc import ABCMeta, abstractmethod
from datetime import datetime
from functools import wraps
from typing import List, Union
from warnings import warn

import numpy as np
import pandas as pd
from astropy import units as u
from astropy.coordinates import SkyCoord, BaseRADecFrame
from astropy.coordinates.name_resolve import NameResolveError
from astropy.units import Quantity
from tabulate import tabulate

from daxa import OUTPUT
from daxa.exceptions import MissionLockedError, NoObsAfterFilterError, IllegalSourceType, NoTargetSourceTypeInfo

# These are the columns which MUST be present in the all_obs_info dataframes of any sub-class of BaseMission. This
#  is mainly implemented to make sure developers who aren't me provide the right data formats
REQUIRED_COLS = ['ra', 'dec', 'ObsID', 'usable', 'start', 'duration', 'end']
# This defines the DAXA source category system, which can be employed by users to narrow down observations which
#  target specific types of source (if that data is available for a specific mission).
SRC_TYPE_TAXONOMY = {'AGN': 'Active Galaxies and Quasars', 'BLZ': 'Blazars',
                     'CAL': 'Calibration Observation (possibly of objects)', 'EGS': 'Extragalactic Surveys',
                     'GCL': 'Galaxy Clusters', 'GS': 'Galactic Survey',
                     'MAG': 'Magnetars and Rotation-Powered Pulsars', 'NGS': 'Normal and Starburst Galaxies',
                     'OAGN': 'Obscured Active Galaxies and Quasars', 'SNE': 'Non-ToO Supernovae',
                     'SNR': 'Supernova Remnants and Galactic diffuse', 'SOL': 'Solar System Observations',
                     'ULX': 'Ultra-luminous X-ray Sources', 'XRB': 'X-ray Binaries', 'TOO': 'Targets of Opportunity',
                     'EGE': 'Extended galactic or extragalactic', 'MISC': "Catch-all for other sources"}


def _lock_check(change_func):
    """
    An internal function designed to be used as a decorator for any methods of a mission class that can make
    changes to the selected observations - if the mission instance has been locked (i.e. the .locked property
    setter has been set to True) then this decorator will not allow the change.

    :param change_func: The method which is attempting to make changes to the selected observation data.
    """

    # The wraps decorator updates the wrapper function to look like wrapped function by copying attributes
    #  such as __name__, __doc__ (the docstring)
    @wraps(change_func)
    def wrapper(*args, **kwargs):
        # The first argument will be 'self' for any class method, so we check its 'locked' property
        if not args[0].locked:
            # If not locked then we can execute that method without any worries
            change_func(*args, **kwargs)
        else:
            # If the mission is locked then we have to throw an error
            raise MissionLockedError("This mission instance has been locked, and is now immutable.")

    return wrapper


class BaseMission(metaclass=ABCMeta):
    """
    The superclass for all missions defined in this module. Mission classes will be for storing and interacting
    with information about the available data for particular missions; including filtering the observations to be
    prepared and reduced in various ways. The mission classes will also be responsible for providing a consistent
    user experience of downloading data and generating processed archives.
    """

    def __init__(self):
        """
        The __init__ of the superclass for all missions defined in this module. Mission classes will be for storing
        and interacting with information about the available data for particular missions; including filtering
        the observations to be prepared and reduced in various ways. The mission classes will also be responsible
        for providing a consistent user experience of downloading data and generating processed archives.
        """
        # The string name of this mission, is overwritten in abstract properties required to be implemented
        #  by each subclass of BaseMission
        self._miss_name = None
        # Used for things like progress bar descriptions
        self._pretty_miss_name = None

        # The coordinate frame (e.g. FK5, ICRS) which the mission defines its coordinates in. Again to be
        #  overwritten in abstract properties in subclasses.
        self._miss_coord_frame = None
        # This will be overwritten in the init of subclasses if there are any required columns specific to that
        #  mission to be stored in the all observation information dataframe
        self._required_mission_specific_cols = []
        # All possible instruments are stored in this attribute in the init of a subclass
        self._miss_poss_insts = []
        # This attribute stores the instruments which have actually been chosen
        self._chos_insts = []
        # This is for missions that might have multiple common names for instruments, so they can be converted
        #  to the version expected by this module.
        self._alt_miss_inst_names = {}

        # This is again overwritten in abstract properties in subclasses, but this is the regular expression which
        #  observation identifiers for a particular mission must follow.
        self._id_format = None
        # This is what the overall observation information dataframe is stored in.
        self._obs_info = None

        # The output path is defined in the configuration file - considered allowing users to overwrite it
        #  when setting up missions but that then over-complicates the definition of archives (a user could
        #  conceivably set up different output directories for different missions).
        # We make sure that directory actually exists
        if not os.path.exists(OUTPUT):
            os.makedirs(OUTPUT)

        # This top level output path will have sub-directories in for the actual storing of raw files
        #  and processed archives
        self._top_level_output_path = OUTPUT

        # This sets up the filter array storage attribute.
        self._filter_allowed = None

        # This is set to True once the specified raw data for a mission have been downloaded
        self._download_done = False

        # If this is set to True then no further changes to the selection of observations in a mission
        #  will be allowed. This will be automatically applied when missions are added to an archive.
        self._locked = False

        # This attribute is for making sure the mission instance (and thus whatever archive it might be a
        #  part of) knows whether or not the raw data have been processed.
        self._processed = False

    # Defining properties first
    @property
    @abstractmethod
    def name(self) -> str:
        """
        Abstract property getter for the name of this mission. Must be overwritten in any subclass. This is to
        ensure that any subclasses that people might add will definitely set a proper name, which is not
        guaranteed by having it done in the init.

        :return: The mission name
        :rtype: str
        """
        # This is defined here (as well as in the init of BaseMission) because I want people to just copy this
        #  property if they're making a new subclass, then replace None with the name of the mission.
        self._miss_name = None
        # Used for things like progress bar descriptions
        self._pretty_miss_name = None
        return self._miss_name

    @property
    def pretty_name(self) -> str:
        """
        The property getter for the 'pretty name' of this mission. This version of the name will NOT be used
        to identify a mission internally in DAXA, or to name any directories, but will be used when the user
        sees a name (e.g. when a progress bar is running for a mission download).

        :return: The 'pretty' name.
        :rtype: str
        """
        if self._pretty_miss_name is None:
            raise ValueError("This mission class has not been fully setup (by the programmer), and the "
                             "_pretty_miss_name attribute is None - please set it in the name property of the "
                             "mission subclass.")
        else:
            return self._pretty_miss_name

    @property
    @abstractmethod
    def coord_frame(self) -> BaseRADecFrame:
        """
        Abstract property getter for the coordinate frame of the RA-Decs of the observations of this mission. Must
        be overwritten in any subclass. This is to ensure that any subclasses that people might add will definitely
        set a coordinate frame, which is not guaranteed by having it done in the init.

        :return: The coordinate frame of the RA-Dec
        :rtype: BaseRADecFrame
        """
        # This is defined here (as well as in the init of BaseMission) because I want people to just copy this
        #  property if they're making a new subclass, then replace None with the coordinate frame the mission uses.
        self._miss_coord_frame = None
        return self._miss_coord_frame

    @property
    @abstractmethod
    def id_regex(self) -> str:
        """
        Abstract property getter for the regular expression (regex) pattern for observation IDs of this mission. Must
        be overwritten in any subclass. This is to ensure that any subclasses that people might add will definitely
        set an ID pattern, which is not guaranteed by having it done in the init.

        :return: The regex pattern for observation IDs.
        :rtype: str
        """
        # This is defined here (as well as in the init of BaseMission) because I want people to just copy this
        #  property if they're making a new subclass, then replace None with the ID regular expression
        #  the mission uses.
        self._id_format = None
        return self._id_format

    @property
    def all_mission_instruments(self) -> List[str]:
        """
        Property getter for the names of all possible instruments associated with this mission.

        :return: A list of instrument names.
        :rtype: List[str]
        """
        return self._miss_poss_insts

    @property
    def chosen_instruments(self) -> List[str]:
        """
        Property getter for the names of the currently selected instruments associated with this mission which
        will be processed into an archive by DAXA functions.

        :return: A list of instrument names
        :rtype: List[str]
        """
        return self._chos_insts

    @chosen_instruments.setter
    @_lock_check
    def chosen_instruments(self, new_insts: List[str]):
        """
        Property setter for the instruments associated with this mission that should be processed. This property
        may only be set to a list that is a subset of the existing property value.

        :param List[str] new_insts: The new list of instruments associated with this mission which should
            be processed into the archive.
        """
        self._chos_insts = self._check_chos_insts(new_insts)

    @property
    def top_level_path(self) -> str:
        """
        The property getter for the absolute path to the top-level directory where raw data storage directories
        are created.

        :return: Absolute top-level storage path.
        :rtype: str
        """
        return self._top_level_output_path

    @top_level_path.setter
    def top_level_path(self, new_path: str):
        """
        The property setter for the path to the top-level directory where archives generated from this
        mission are stored. Path will be checked for validity (i.e. it must exist), and the converted to
        an absolute path if not already.

        :param str new_path: The new top-level storage path for archives.
        """
        if new_path is not None and not os.path.exists(new_path):
            raise FileNotFoundError("That top-level output_path ({op}) does not exist!".format(op=new_path))
        elif new_path is not None:
            self._top_level_output_path = os.path.abspath(new_path)
        else:
            pass

    @property
    def raw_data_path(self) -> str:
        """
        Property getter for the directory in which raw data for the current mission is stored.

        :return: Storage path for raw data for this mission.
        :rtype: str
        """
        return self.top_level_path + self.name + '_raw/'

    @property
    def filter_array(self) -> np.ndarray:
        """
        A property getter for the 'filter' array, which is set by the filtering methods built-in to this class
        (or can be set externally using the filter_array property setter) and controls which observations will
        be downloaded and processed.

        :return: An array of boolean values; True means that an observation is used, False means that it is not.
        :rtype: np.ndarray
        """
        # Bit cheesy but if a subclass forgot to setup a proper filter array, then we can do it automatically
        if self._filter_allowed is None:
            self.reset_filter()

        return self._filter_allowed

    @filter_array.setter
    def filter_array(self, new_filter_array: np.ndarray):
        """
        A property setter for the 'filter' array which controls which observations will be downloaded and processed.
        The new passed filter array must be an array of boolean values, where True means an observation will be used
        and False means it will not; the array must be the same length as the all_obs_info dataframe.

        :param np.ndarray new_filter_array: The new filter array to be checked and stored. An array of boolean
            values; True means that an observation is used, False means that it is not.
        """
        if new_filter_array.dtype != bool:
            raise TypeError("Please pass an array of boolean values for the filter array.")
        elif len(new_filter_array) != len(self._obs_info):
            raise ValueError("Length of the filter array ({lf}) does not match the length of the dataframe containing"
                             " all observation information for this mission ({la}).".format(lf=len(new_filter_array),
                                                                                            la=len(self._obs_info)))
        elif new_filter_array.sum() == 0:
            raise NoObsAfterFilterError("Every value in the filter array is False, meaning that no observations "
                                        "remain. As such the new filter array has not been accepted")
        else:
            self._filter_allowed = new_filter_array
            # If the filter changes then we make sure download done is set to False so that any changes
            #  in observation selection are reflected in the download call
            self._download_done = False

    @property
    @abstractmethod
    def all_obs_info(self) -> pd.DataFrame:
        """
        A property getter that returns the base dataframe containing information about all the observations available
        for an instance of a mission class. This is an abstract method purely because its property setter is an
        abstract method, one cannot be without the other.

        :return: A pandas dataframe with (at minimum) the following columns; 'ra', 'dec', 'ObsID', 'usable_science',
            'start', 'duration'
        :rtype: pd.DataFrame
        """
        return self._obs_info

    @all_obs_info.setter
    @abstractmethod
    def all_obs_info(self, new_info: pd.DataFrame):
        """
        Abstract property setter (will be overwritten in every subclass) that allows the setting of a new
        all-observation-information dataframe. This is the dataframe that contains information on every
        possible observation for a mission.

        :param pd.DataFrame new_info: The new dataframe to update the all observation information.
        """
        pass

    @property
    def filtered_obs_info(self) -> pd.DataFrame:
        """
        A property getter that applies the current filter array to the dataframe of observation information, and
        returns filtered dataframe containing all columns available for this mission.

        :return: A filtered dataframe of observation information.
        :rtype: pd.DataFrame
        """
        return self._obs_info[self.filter_array]

    @property
    def usable(self) -> np.ndarray:
        """
        Property getter for the usable column of the all observation information dataframe. This usable column
        describes whether a particular observation is actually usable by this module; for instance that the data
        are suitable for scientific use (so far as can be identified by querying the storage service) and are not
        proprietary. This usable property is the basis for the filter array, resetting the filter array will return
        it to the values of this column.

        :return:
        :rtype: np.ndarray
        """
        return self.all_obs_info['usable'].values

    @property
    def ra_decs(self) -> SkyCoord:
        """
        Property getter for the RA-Dec coordinates of ALL the observations associated with this mission - for the
        coordinates of filtered observations (i.e. the observations that will actually be used for
        downloading/processing), see the filtered_ra_decs property.

        :return: The full set of RA-Dec coordinates of all observations associated with this mission.
        :rtype: SkyCoord
        """
        return SkyCoord(self._obs_info['ra'].values, self._obs_info['dec'].values, unit=u.deg, frame=self.coord_frame)

    @property
    def filtered_ra_decs(self) -> SkyCoord:
        """
        Property getter for the RA-Dec coordinates of the filtered set of observations associated with this
        mission - for coordinates of ALL observations see the ra_decs property.

        :return: The RA-Dec coordinates of filtered observations associated with this mission.
        :rtype: SkyCoord
        """
        return SkyCoord(self._obs_info['ra'].values[self.filter_array],
                        self._obs_info['dec'].values[self.filter_array], unit=u.deg, frame=self.coord_frame)

    @property
    def obs_ids(self) -> np.ndarray:
        """
        Property getter for the ObsIDs of ALL the observations associated with this mission - for the
        ObsIDs of filtered observations (i.e. the observations that will actually be used for
        downloading/processing), see the filtered_obs_ids property.

        :return: The full set of ObsIDs of all observations associated with this mission.
        :rtype: np.ndarray
        """
        return self._obs_info['ObsID'].values

    @property
    def filtered_obs_ids(self) -> np.ndarray:
        """
        Property getter for the ObsIDs of the filtered set of observations associated with this
        mission - for ObsIDs of ALL observations see the obs_ids property.

        :return: The ObsIDs of filtered observations associated with this mission.
        :rtype: np.ndarray
        """
        return self._obs_info['ObsID'].values[self.filter_array]

    @property
    def download_completed(self) -> bool:
        """
        Property getter that describes whether the specified raw data for this mission have been
        downloaded.

        :return: Boolean flag describing if data have been downloaded.
        :rtype: bool
        """
        return self._download_done

    @property
    def locked(self) -> bool:
        """
        Property getter for the locked attribute of this mission instance - if a mission is locked
        then no further changes can be made to the observations selected.

        :return: The locked boolean.
        :rtype: bool
        """
        return self._locked

    @locked.setter
    def locked(self, new_val: bool):
        """
        Property setter for the locked state of the mission instance. New values must be boolean, and if a
        mission has already been locked by setting locked = True, it cannot be unlocked again.

        :param bool new_val: The new locked value.
        """
        if not isinstance(new_val, bool):
            raise TypeError("The value of locked must be a boolean.")

        if self._locked:
            raise MissionLockedError("This mission has already been locked, you cannot unlock it.")
        else:
            self._locked = new_val

    @property
    def processed(self) -> bool:
        """
        A property getter that returns whether the observations associated with this mission have been
        fully processed or not.

        :return: The processed boolean flag.
        :rtype: bool
        """
        return self._processed

    @processed.setter
    def processed(self, new_val: bool):
        """
        A property setter for whether the observations associated with this mission have been fully
        processed or not. If processed has already been set to True, then it cannot be reset to False, and once
        processed has been set to True, the 'locked' property will also be set to True and the observation
        selection for this mission instance will become immutable.

        :param bool new_val: The new value for processed.
        """
        if not isinstance(new_val, bool):
            raise TypeError("New values for 'processed' must be boolean.")
        elif self._processed:
            raise ValueError("The processed property has already been set to True, and is now immutable.")
        elif new_val:
            self.locked = True
        self._processed = new_val

    # Then define internal methods
    def _obs_info_checks(self, new_info: pd.DataFrame):
        """
        Performs very simple checks on new inputs into the observation information dataframe, ensuring it at
        has the minimum required columns. This column check looks for both the columns defined in the REQUIRED_COLS
        constant, and the extra columns which can be required for individual missions defined in each mission
        subclass' __init__.

        :param pd.DataFrame new_info: The new dataframe of observation information that should be checked.
        """
        if not isinstance(new_info, pd.DataFrame) or not all([col in new_info.columns for col in
                                                              REQUIRED_COLS + self._required_mission_specific_cols]):
            raise ValueError("New all_obs_info values for this mission must be a Pandas dataframe with the following "
                             "columns; {}".format(', '.join(REQUIRED_COLS + self._required_mission_specific_cols)))

        if 'target_category' in new_info.columns:
            # Checking for target types in the obsinfo dataframe that are not in the DAXA taxonomy
            tt_check = [tt for tt in new_info['target_category'].value_counts().index.values
                        if tt not in SRC_TYPE_TAXONOMY]
            if len(tt_check) != 0:
                # Throw a hopefully useful error if the user has passed illegal values
                raise IllegalSourceType("Unsupported target type(s) ({it}) are present in the new observation info "
                                        "dataframe, use one of the following; "
                                        "{at}".format(it=', '.join(tt_check),
                                                      at=', '.join(list(SRC_TYPE_TAXONOMY.keys()))))

    def _check_chos_insts(self, insts: Union[List[str], str]):
        """
        An internal function to perform some checks on the validity of chosen instrument names for a given mission.

        :param List[str]/str insts:
        :return: The list of instruments (possibly altered to match formats expected by this module).
        :rtype: List
        """
        # Just makes sure we can iterate across instrument(s), regardless of how many there are
        if not isinstance(insts, list):
            insts = [insts]
<<<<<<< HEAD
        
        # Raising and error if the input is not Union[List[str], str]
        if not all(isinstance(inst, str) for inst in insts):
            raise TypeError("Instruments must be input as a string or a list of strings.")
        
        # Making sure the input is capitalised for compatibilty with the rest of the module
        insts = [i.upper() for i in insts]
        
=======

        # I just check that there are actually entries in this list of instruments, because it would be silly if
        #  there weren't
        if len(insts) == 0:
            raise ValueError("No instruments have been selected, please pass at least one.")

>>>>>>> a04557d0
        # This is clunky and inefficient but should be fine for these very limited purposes. It just checks whether
        #  this module has a preferred name for a particular instrument. We can also make sure that there are no
        #  duplicate instrument names here
        updated_insts = []
        altered = False
        for i in insts:
            if i in self._alt_miss_inst_names:
                altered = True
                inst_name = self._alt_miss_inst_names[i]
            else:
                inst_name = i

            # Checks for duplicate names as we go along
            if inst_name not in updated_insts:
                updated_insts.append(inst_name)

        # I warn the user if the name(s) of instruments have been altered.
        if altered:
            warn("Some instrument names were converted to alternative forms expected by this module, the instrument "
                 "names are now; {}".format(', '.join(updated_insts)))

        # This list comprehension checks that the input instrument names are in the allowed instruments for this
        #  particular mission
        inst_test = [i in self._miss_poss_insts for i in updated_insts]
        # If some aren't then we throw an error (hopefully quite an informative one).
        if not all(inst_test):
            bad_inst = np.array(updated_insts)[~np.array(inst_test)]
            print(bad_inst)
            raise ValueError("Some instruments ({bi}) are not associated with this mission, please choose from "
                             "the following; {ai}".format(bi=", ".join(bad_inst), ai=", ".join(self._miss_poss_insts)))

        # Return the possibly altered instruments
        return updated_insts

    # Then define user-facing methods
    @abstractmethod
    def _fetch_obs_info(self):
        """
        The abstract method (i.e. will be overridden in every subclass of BaseMission) that pulls basic information
        on all observations for a given mission down from whatever server it lives on.
        """
        # self.all_obs_info = None
        pass

    def reset_filter(self):
        """
        Very simple method which simply resets the filter array, meaning that all observations THAT HAVE BEEN
        MARKED AS USABLE will now be downloaded and processed, and any filters applied to the current mission
        have been undone.
        """
        self._filter_allowed = self.all_obs_info['usable'].values.copy()
        # If the filter changes then we make sure download done is set to False so that any changes
        #  in observation selection are reflected in the download call
        self._download_done = False

    def check_obsid_pattern(self, obs_id_to_check: str):
        """
        A simple method that will check an input ObsID against the ObsID regular expression pattern defined
        for the current mission class. If the input ObsID is compliant with the regular expression then
        True will be returned, if not then False will be returned.

        :param str obs_id_to_check: The ObsID that we wish to check against the ID pattern.
        :return: A boolean flag indicating whether the input ObsID is compliant with the ID regular expression.
            True means that it is, False means it is not.
        :rtype: bool
        """
        return bool(re.match(self.id_regex, obs_id_to_check))

    @_lock_check
    def filter_on_obs_ids(self, allowed_obs_ids: Union[str, List[str]]):
        """
        This filtering method will select only observations with IDs specified by the allowed_obs_ids argument.

        Please be aware that filtering methods are cumulative, so running another method will not remove the
        filtering that has already been applied, you can use the reset_filter method for that.

        :param str/List[str] allowed_obs_ids: The ObsID (or list of ObsIDs) that you wish to be let
            through the filter.
        """
        # Makes sure that the allowed_obs_ids variable is iterable over ObsIDs, even if just a single ObsID was passed
        if not isinstance(allowed_obs_ids, list):
            allowed_obs_ids = [allowed_obs_ids]
        
        # Accounting for the wrong ObsID being written on the eROSITA website
        if '700195' in allowed_obs_ids:
            allowed_obs_ids.remove('700195')
            allowed_obs_ids.append('700199')
            allowed_obs_ids.append('700200')
            warn("The ObsID '700195' is misstyped on the eROSITA early data release website. It has"
            " been replaced with '700199', '700200' which are the true ObsIDs associated with the "
            "Puppis A galactic field.", stacklevel=2)

        # Runs the ObsID pattern checks for all the passed ObsIDs
        oid_check = [oid for oid in allowed_obs_ids if not self.check_obsid_pattern(oid)]
        if len(oid_check) != 0:
            # Raises an error if the ObsIDs don't all conform to the expected pattern defined for each mission.
            raise ValueError("One or more ObsID passed into this method does not match the expected pattern "
                             "for ObsIDs of this mission. The following are not compliant; "
                             "{}".format(', '.join(oid_check)))

        # Uses the Pandas isin functionality to find the rows of the overall observation table that match the input
        #  ObsIDs. This outputs a boolean array.
        sel_obs_mask = self._obs_info['ObsID'].isin(allowed_obs_ids)
        # Said boolean array can be multiplied with the existing filter array (by default all ones, which means
        #  all observations are let through) to produce an updated filter.
        new_filter = self.filter_array * sel_obs_mask
        # Then we set the filter array property with that updated mask
        self.filter_array = new_filter

    # TODO Figure out how to support survey-type missions (i.e. eROSITA) that release large sweeps of the sky
    #  when filtering based on position.
    @_lock_check
    def filter_on_rect_region(self, lower_left: Union[SkyCoord, np.ndarray, list],
                              upper_right: Union[SkyCoord, np.ndarray, list]):
        """
        A method that filters observations based on whether their CENTRAL COORDINATE falls within a rectangular
        region defined using coordinates of the bottom left and top right corners. Observations are kept if they
        fall within the region.

        Please be aware that filtering methods are cumulative, so running another method will not remove the
        filtering that has already been applied, you can use the reset_filter method for that.

        :param SkyCoord/np.ndarray/list lower_left: The RA-Dec coordinates of the lower left corner of the
            rectangular region. This can be passed as a SkyCoord, or a list/array with two entries - this
            will then be used to create a SkyCoord which assumes the default frame of the current mission and
            that the inputs are in degrees.
        :param SkyCoord/np.ndarray/list upper_right: The RA-Dec coordinates of the upper right corner of the
            rectangular region. This can be passed as a SkyCoord, or a list/array with two entries - this
            will then be used to create a SkyCoord which assumes the default frame of the current mission and
            that the inputs are in degrees.
        """
        # Checks to see if the user has passed the lower left coordinate as an array with an RA and Dec, rather
        #  than as an initialized SkyCoord. If so then we set up a SkyCoord assuming the default frame of this mission.
        if isinstance(lower_left, (list, np.ndarray)):
            lower_left = SkyCoord(*lower_left, unit=u.deg, frame=self.coord_frame)

        # Checks to see if the user has passed the upper right coordinate as an array with an RA and Dec, rather
        #  than as an initialized SkyCoord. If so then we set up a SkyCoord assuming the default frame of this mission.
        if isinstance(upper_right, (list, np.ndarray)):
            upper_right = SkyCoord(*upper_right, unit=u.deg, frame=self.coord_frame)

        # Creates a filter based on a rectangular region defined by the input coordinates
        box_filter = (self.ra_decs.ra >= lower_left.ra) & (self.ra_decs.ra <= upper_right.ra) & \
                     (self.ra_decs.dec >= lower_left.dec) & (self.ra_decs.dec <= upper_right.dec)

        # Have to check whether any observations have actually been found, if not then we throw an error
        if box_filter.sum() == 0:
            raise NoObsAfterFilterError("The box search has returned no {} observations.".format(self.pretty_name))

        # Updates the filter array
        new_filter = self.filter_array * box_filter
        self.filter_array = new_filter

    @_lock_check
    def filter_on_positions(self, positions: Union[list, np.ndarray, SkyCoord],
                            search_distance: Union[Quantity, float, int]):
        """
        This method allows you to filter the observations available for a mission based on a set of coordinates for
        which you wish to locate observations. The method searches for observations by the current mission that have
        central coordinates within the distance set by the search_distance argument.

        Please be aware that filtering methods are cumulative, so running another method will not remove the
        filtering that has already been applied, you can use the reset_filter method for that.

        :param list/np.ndarray/SkyCoord positions: The positions for which you wish to search for observations. They
            can be passed either as a list or nested list (i.e. [r, d] OR [[r1, d1], [r2, d2]]), a numpy array, or
            an already defined SkyCoord. If a list or array is passed then the coordinates are assumed to be in
            degrees, and the default mission frame will be used.
        :param Quantity/float/int search_distance: The distance within which to search for observations by this
            mission. Distance may be specified as an Astropy Quantity that can be converted to degrees, or as a
            float/integer that will be assumed to be in units of degrees.
        """

        # Checks to see if a list/array of coordinates has been passed, in which case we convert it to a
        #  SkyCoord (or a SkyCoord catalogue).
        if isinstance(positions, (list, np.ndarray)):
            positions = SkyCoord(positions, unit=u.deg, frame=self.coord_frame)

        # This is slightly cheesy, but the search_around_sky method will only work if there is a catalog
        #  of positions that is being searched around, rather than a single position. As such if a single
        #  coordinate is being searched around I just duplicate it to placate the method. This won't produce
        #  any ill effects because I just care about which observations are nearby, not which coordinates are
        #  specifically matched to which observation.
        if positions.isscalar:
            positions = SkyCoord([positions.ra, positions.ra], [positions.dec, positions.dec], unit=u.deg,
                                 frame=positions.frame)

        # Checks to see whether a quantity has been passed, if not then the input is converted to an Astropy
        #  quantity in units of degrees. If a Quantity that cannot be converted to degrees is passed then the
        #  else part of the statement will error.
        if not isinstance(search_distance, Quantity):
            search_distance = Quantity(search_distance, 'deg')
        else:
            search_distance = search_distance.to('deg')

        # Runs the 'catalogue matching' between all available observations and the input positions.
        which_pos, which_obs, d2d, d3d = self.ra_decs.search_around_sky(positions, search_distance)

        # Have to check whether any observations have actually been found, if not then we throw an error
        if len(which_obs) == 0:
            raise NoObsAfterFilterError("The positional search has returned no {} "
                                        "observations.".format(self.pretty_name))

        # Sets up a filter array that consists entirely of zeros initially (i.e. it would not let
        #  any observations through).
        pos_filter = np.zeros(self.filter_array.shape)
        # The which_obs array indicates which of the entries in the table of observation info for this mission are
        #  matching to one or more of the positions passed. The list(set()) setup is used to ensure that there are
        #  no duplicates. These entries in the pos_filter are set to one, which will allow those observations through
        pos_filter[np.array(list(set(which_obs)))] = 1
        # Convert the array of ones and zeros to boolean, which is what the filter_array property setter wants
        pos_filter = pos_filter.astype(bool)
        # Create the combination of the existing filter array and the new position filter
        new_filter = self.filter_array * pos_filter
        # And update the filter array
        self.filter_array = new_filter

    @_lock_check
    def filter_on_name(self, object_name: Union[str, List[str]], search_distance: Union[Quantity, float, int],
                       parse_name: bool = False):
        """
        This method wraps the 'filter_on_positions' method, and allows you to filter the mission's observations so
        that it contains data on a single (or a list of) specific objects. The names are passed by the user, and
        then parsed into coordinates using the Sesame resolver. Those coordinates and the search distance are
        then used to find observations that might be relevant.

        :param str/List[str] object_name: The name(s) of objects you would like to search for.
        :param Quantity/float/int search_distance: The distance within which to search for observations by this
            mission. Distance may be specified as an Astropy Quantity that can be converted to degrees, or as a
            float/integer that will be assumed to be in units of degrees.
        :param bool parse_name: Whether to attempt extracting the coordinates from the name by parsing with a regex.
            For objects catalog names that have J-coordinates embedded in their names, e.g.,
            'CRTS SSS100805 J194428-420209', this may be much faster than a Sesame query for the same object name.
        """
        # Turn a single name into a list with a single entry - normalises it for the rest of the method
        if isinstance(object_name, str):
            object_name = [object_name]

        # This is the list where coordinates will be stored
        coords = []
        # Any failed lookups will be stored in here, and the user will be warned that they couldn't be resolved.
        bad_names = []
        # Cycling through the names
        for n_ind, name in enumerate(object_name):
            # Try except is necessary to deal with the possibility of the name not being resolved
            try:
                # We read the coordinates out into the frame of mission, and let the user decide whether
                #  they want to use the parsing ability in from_name
                coords.append(SkyCoord.from_name(name, frame=self.coord_frame, parse=parse_name))
            except NameResolveError:
                # If we could not resolve the name, we save said name for the warning later
                bad_names.append(name)

        # Have to check whether there are any coordinates that have been resolved, if not we throw an error
        if len(coords) == 0:
            raise NameResolveError("The name(s) could be resolved into coordinates.")

        # Also, if this list has any entries, then some names failed to resolve (but if we're here then some of the
        #  names WERE resolved)
        if len(bad_names) != 0:
            # Warn the user what happened, with the names, so they can do some diagnosis
            warn('Some of the object names ({}) could not be resolved by Sesame'.format(', '.join(bad_names)),
                 stacklevel=2)

        # This combines the coordinate list into just one SkyCoord instance, with multiple coordinate entries. Now
        #  we can use this with the ObsID filtering method
        coords = SkyCoord(coords)

        # Now we just call the 'filter_on_positions' method
        self.filter_on_positions(coords, search_distance)

    @_lock_check
    def filter_on_time(self, start_datetime: datetime, end_datetime: datetime, over_run: bool = False):
        """
        This method allows you to filter observations for this mission based on when they were taken. A start
        and end time are passed by the user, and observations that fall within that window are allowed through
        the filter. The exact behaviour of this filtering method is controlled by the over_run argument, if set
        to True then observations with a start or end within the search window will be selected, but if False
        then only observations with a start AND end within the window are selected.

        Please be aware that filtering methods are cumulative, so running another method will not remove the
        filtering that has already been applied, you can use the reset_filter method for that.

        :param datetime start_datetime: The beginning of the time window in which to search for observations.
        :param datetime end_datetime: The end of the time window in which to search for observations.
        :param bool over_run: This controls whether selected observations have to be entirely within the passed
            time window or whether either a start or end time can be within the search window. If set
            to True then observations with a start or end within the search window will be selected, but if False
            then only observations with a start AND end within the window are selected.
        """
        # This just selects the exact behaviour of whether an observation is allowed through the filter or not.
        if not over_run:
            time_filter = (self.all_obs_info['start'] >= start_datetime) & (self.all_obs_info['end'] <= end_datetime)
        else:
            time_filter = ((self.all_obs_info['start'] >= start_datetime) &
                           (self.all_obs_info['start'] <= end_datetime)) | \
                          ((self.all_obs_info['end'] >= start_datetime) & (self.all_obs_info['end'] <= end_datetime))

        # Have to check whether any observations have actually been found, if not then we throw an error
        if time_filter.sum() == 0:
            raise NoObsAfterFilterError("The temporal search has returned no {} "
                                        "observations.".format(self.pretty_name))

        # Combines the time filter with the existing filter and updates the property.
        new_filter = self.filter_array * time_filter
        self.filter_array = new_filter

    @_lock_check
    def filter_on_target_type(self, target_type: Union[str, List[str]]):
        """
        This method allows the filtering of observations based on what type of object their target source was. It
        is only supported for missions that have that data available, and will raise an exception for those
        missions that don't support this filtering.

        WARNING: You should not trust these target types without question, they are the result of crude mappings, and
        some may be incorrect. They also don't take into account sources that might serendipitously appear in
        a particular observation.

        :param str/List[str] target_type: The types of target source you would like to find observations of. For
            allowed types, please use the 'show_allowed_target_types' method. Can either be a single type, or
            a list of types.
        """
        # If only one target type is passed, we still make sure it's a list - normalises it for the rest
        #  of the method
        if isinstance(target_type, str):
            target_type = [target_type]
        # Also make sure whatever the user has passed is set to all uppercase
        target_type = [tt.upper() for tt in target_type]

        # Look for passed target types that AREN'T in the DAXA taxonomy
        tt_check = [tt for tt in target_type if tt not in SRC_TYPE_TAXONOMY]
        if len(tt_check) != 0:
            # Throw a hopefully useful error if the user has passed illegal values
            raise IllegalSourceType("Unsupported target type(s) ({it}) have been passed to this method, use one of the "
                                    "following; {at}".format(it=', '.join(tt_check),
                                                             at=', '.join(list(SRC_TYPE_TAXONOMY.keys()))))

        # If there is no information on target source types in the observation info dataframe, then unfortunately
        #  this method can't be used.
        if 'target_category' not in self.all_obs_info.columns:
            raise NoTargetSourceTypeInfo("No target source type information is available "
                                         "for {}".format(self.pretty_name))

        # This creates a boolean array of dataframe entries that match the selected target type(s)
        sel_obs_mask = self._obs_info['target_category'].isin(target_type)
        # Check that we actually selected some observations
        if sel_obs_mask.sum() == 0:
            raise NoObsAfterFilterError("The target type search has returned no {} "
                                        "observations.".format(self.pretty_name))

        # The boolean array can be multiplied with the existing filter array (by default all ones, which means
        #  all observations are let through) to produce an updated filter.
        new_filter = self.filter_array * sel_obs_mask
        # Then we set the filter array property with that updated mask
        self.filter_array = new_filter

    def info(self):
        print("\n-----------------------------------------------------")
        print("Number of Observations - {}".format(len(self)))
        print("Number of Filtered Observations - {}".format(len(self.filtered_obs_info)))
        print("Total Duration - {}".format(self.all_obs_info['duration'].sum()))
        print("Total Filtered Duration - {}".format(self.filtered_obs_info['duration'].sum()))
        print("Earliest Observation Date - {}".format(self.all_obs_info['start'].min()))
        print("Latest Observation Date - {}".format(self.all_obs_info['end'].max()))
        print("Earliest Filtered Observation Date - {}".format(self.filtered_obs_info['start'].min()))
        print("Latest Filtered Observation Date - {}".format(self.filtered_obs_info['end'].max()))
        print("-----------------------------------------------------\n")

    @abstractmethod
    def download(self):
        """
        An abstract method to actually acquire and download the mission data that have not been filtered out (if
        a filter has been applied, otherwise all data will be downloaded). This must be overwritten by every subclass
        as each mission might need a different method of downloading the data, the same reason fetch_obs_info
        must be overwritten in each subclass.
        """
        pass

    @staticmethod
    def show_allowed_target_types(table_format: str = 'fancy_grid'):
        """
        This simple method just displays the DAXA source type taxonomy (the target source types you can filter by)
        in a nice table, with descriptions of what each source type means. Filtering on target source type is not
        guaranteed to work with every mission, as target type information is not necessarily available, but this
        filtering is used through the filter_on_target_type method.

        :param str table_format: The style format for the table to be displayed (should be one of the 'tabulate'
            module formats). The default is 'fancy_grid'.
        """
        # Reads out the keys (i.e. what the user can filter with), and their descriptions
        data = [[k, v] for k, v in SRC_TYPE_TAXONOMY.items()]
        # Create the two column titles
        cols = ['Target Type', 'Description']
        # Now simply print them in a nice table
        print(tabulate(data, cols, tablefmt=table_format))

    def __len__(self):
        """
        The method triggered by the len() operator, returns the number of observations in the filtered,
        info dataframe for this mission.

        :return: The number of observations for this mission that made it through the filter.
        :rtype: int
        """
        return len(self.filtered_obs_info)<|MERGE_RESOLUTION|>--- conflicted
+++ resolved
@@ -506,7 +506,6 @@
         # Just makes sure we can iterate across instrument(s), regardless of how many there are
         if not isinstance(insts, list):
             insts = [insts]
-<<<<<<< HEAD
         
         # Raising and error if the input is not Union[List[str], str]
         if not all(isinstance(inst, str) for inst in insts):
@@ -514,15 +513,12 @@
         
         # Making sure the input is capitalised for compatibilty with the rest of the module
         insts = [i.upper() for i in insts]
-        
-=======
 
         # I just check that there are actually entries in this list of instruments, because it would be silly if
         #  there weren't
         if len(insts) == 0:
             raise ValueError("No instruments have been selected, please pass at least one.")
 
->>>>>>> a04557d0
         # This is clunky and inefficient but should be fine for these very limited purposes. It just checks whether
         #  this module has a preferred name for a particular instrument. We can also make sure that there are no
         #  duplicate instrument names here
