--- conflicted
+++ resolved
@@ -1,5 +1,5 @@
 #  This code is a part of the Democratising Archival X-ray Astronomy (DAXA) module.
-#  Last modified by David J Turner (turne540@msu.edu) 09/04/2024, 16:03. Copyright (c) The Contributors
+#  Last modified by David J Turner (turne540@msu.edu) 10/04/2024, 13:57. Copyright (c) The Contributors
 import inspect
 import json
 import os.path
@@ -720,13 +720,10 @@
             if save_dict['chos_field'] is not None:
                 self.chosen_fields = save_dict['chos_field']
 
-<<<<<<< HEAD
-=======
             # We need to reinstate the flag that tells the mission (and any host archive) that the data associated with this
             #  mission has been fully processed
             self._processed = save_dict['processed']
-            
->>>>>>> 35deedd3
+
             # Reset the download_type attribute - lets the mission know what type of data were downloaded last time
             self._download_type = save_dict['downloaded_type']
 
@@ -1613,12 +1610,8 @@
         # This is where we set up the dictionary of information that will actually be saved - all the information
         #  common to all mission classes at least. Some will be None for most missions (like chosen field)
         mission_data = {'name': self.name, 'chos_inst': self.chosen_instruments, 'chos_field': self._chos_fields,
-<<<<<<< HEAD
-                        'downloaded_type': self._download_type, 'cur_date': str(datetime.today())}
-=======
-                        'downloaded_type': self._download_type, 'cur_date': str(datetime.today()), 
+                        'downloaded_type': self._download_type, 'cur_date': str(datetime.today()),
                         'processed': self.processed}
->>>>>>> 35deedd3
 
         # The currently selected data need some more specialist treatment - we can't just save the filter
         #  array, because the available observations (and thus the information table that the filter gets applied
