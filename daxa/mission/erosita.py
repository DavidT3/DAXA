--- conflicted
+++ resolved
@@ -1,9 +1,5 @@
 #  This code is a part of the Democratising Archival X-ray Astronomy (DAXA) module.
-<<<<<<< HEAD
-#  Last modified by David J Turner (turne540@msu.edu) 05/04/2023, 12:48. Copyright (c) The Contributors
-=======
 #  Last modified by David J Turner (turne540@msu.edu) 24/07/2023, 06:18. Copyright (c) The Contributors
->>>>>>> 18eef009
 
 import os
 import re
@@ -49,11 +45,7 @@
 
         # All the allowed names of fields 
         self._miss_poss_fields = CALPV_INFO["Field_Name"].tolist()
-<<<<<<< HEAD
-        # All the allowed types of field, ie. survey, magellanic cloud, galactic field, extragalactic field
-=======
         # All the allowed types of field, ie. survey, magellanic cloud, galactic field, extragalactic field
->>>>>>> 18eef009
         self._miss_poss_field_types = CALPV_INFO["Field_Type"].unique().tolist()
 
         # This sets up extra columns which are expected to be present in the all_obs_info pandas dataframe
@@ -199,18 +191,10 @@
             allowed_obs_ids.append('700199')
             allowed_obs_ids.append('700200')
             warn("The ObsID '700195' is misstyped on the eROSITA early data release website. It has"
-<<<<<<< HEAD
-            " been replaced with '700199', '700200' which are the true ObsIDs associated with the "
-            "Puppis A galactic field.", stacklevel=2)
-        
-        super().filter_on_obs_ids(allowed_obs_ids)
-    
-=======
                  " been replaced with '700199', '700200' which are the true ObsIDs associated with the "
                  "Puppis A galactic field.", stacklevel=2)
         
         super().filter_on_obs_ids(allowed_obs_ids)
->>>>>>> 18eef009
 
     def _check_chos_insts(self, insts: Union[List[str], str]):
         """
@@ -227,14 +211,6 @@
 
         # Checking if the data has already been downloaded:
         if all([os.path.exists(self.raw_data_path + '{o}'.format(o=obs)) for obs in self.filtered_obs_ids]):
-<<<<<<< HEAD
-            # Only doing the instrument filtering if not all the instruments have been chosen
-            if len(insts) != 7:
-                # Getting all the path for each eventlist corresponding to an obs_id for the _inst_filtering function later
-                fits_paths = [self._get_evlist_path_from_obs(obs=o) for o in self.filtered_obs_ids]
-
-                # Filtering out any events from the raw data that arent from the selected instruments
-=======
             # Only doing the instrument filtering if not all the instruments have been chosen
             if len(insts) != 7:
                 # Getting all the path for each eventlist corresponding to an obs_id for the
@@ -242,16 +218,11 @@
                 fits_paths = [self._get_evlist_path_from_obs(obs=o) for o in self.filtered_obs_ids]
 
                 # Filtering out any events from the raw data that arent from the selected instruments
->>>>>>> 18eef009
                 if NUM_CORES == 1:
                     with tqdm(total=len(self), desc="Selecting EventLists from {}".format(insts)) as inst_filter_prog:
                         for path in fits_paths:
                             self._inst_filtering(insts=insts, evlist_path=path)
-<<<<<<< HEAD
-                            # Update the progress bar
-=======
                             # Update the progress bar
->>>>>>> 18eef009
                             inst_filter_prog.update(1)
 
                 elif NUM_CORES > 1:
@@ -265,25 +236,16 @@
                         # The callback function is what is called on the successful completion of a _download_call
                         def callback(download_conf: Any):
                             """
-<<<<<<< HEAD
-                            Callback function for the apply_async pool method, gets called when a download task finishes
-                            without error.
-=======
                             Callback function for the apply_async pool method, gets called when a download task
                             finishes without error.
->>>>>>> 18eef009
 
                             :param Any download_conf: The Null value confirming the operation is over.
                             """
                             nonlocal inst_filter_prog  # The progress bar will need updating
                             inst_filter_prog.update(1)
 
-<<<<<<< HEAD
-                        # The error callback function is what happens when an exception is thrown during a _download_call
-=======
                         # The error callback function is what happens when an exception is thrown
                         #  during a _download_call
->>>>>>> 18eef009
                         def err_callback(err):
                             """
                             The callback function for errors that occur inside a download task running in the pool.
@@ -301,14 +263,8 @@
                         # Again nested for loop through each Obs_ID
                         for path in fits_paths:
                             # Add each download task to the pool
-<<<<<<< HEAD
-                            pool.apply_async(self._inst_filtering, kwds={'insts': insts, 
-                                            'evlist_path': path}, 
-                                            error_callback=err_callback, callback=callback)
-=======
                             pool.apply_async(self._inst_filtering, kwds={'insts': insts, 'evlist_path': path},
                                              error_callback=err_callback, callback=callback)
->>>>>>> 18eef009
                         pool.close()  # No more tasks can be added to the pool
                         pool.join()  # Joins the pool, the code will only move on once the pool is empty.
 
@@ -400,7 +356,6 @@
         # Hard coded this information and saved it to the CALPV_INFO.csv in /files
         # Making a copy so that CALPV_INFO remains unchanged
         calpv_copy = CALPV_INFO
-<<<<<<< HEAD
 
         # Need to split the times since they go to milisecond precision, 
         #  which is a pain to translate to a datetime object, and is superfluous information anyway
@@ -410,22 +365,9 @@
         calpv_copy['end'] = pd.to_datetime(calpv_copy['end'], utc=False, format="%Y-%m-%dT%H:%M:%S", errors='coerce')
 
         # Including the relevant information for the final all_obs_info DataFrame
-        obs_info_pd = calpv_copy[['ra', 'dec', 'ObsID', 'usable', 'start', 'end', 'duration', 'Field_Name', 'Field_Type']]
-
-=======
-
-        # Need to split the times since they go to milisecond precision, 
-        #  which is a pain to translate to a datetime object, and is superfluous information anyway
-        calpv_copy['start'] = [str(time).split('.', 1)[0] for time in calpv_copy['start']]
-        calpv_copy['end'] = [str(time).split('.', 1)[0] for time in calpv_copy['end']]
-        calpv_copy['start'] = pd.to_datetime(calpv_copy['start'], utc=False, format="%Y-%m-%dT%H:%M:%S", errors='coerce')
-        calpv_copy['end'] = pd.to_datetime(calpv_copy['end'], utc=False, format="%Y-%m-%dT%H:%M:%S", errors='coerce')
-
-        # Including the relevant information for the final all_obs_info DataFrame
         obs_info_pd = calpv_copy[['ra', 'dec', 'ObsID', 'science_usable', 'start', 'end', 'duration', 'Field_Name',
                                   'Field_Type']]
 
->>>>>>> 18eef009
         self.all_obs_info = obs_info_pd
 
     def _check_chos_fields(self, fields: Union[List[str], str]):
@@ -468,22 +410,14 @@
         
         # Extracting the alt_fields from fields
         alt_fields = [field for field in fields if field in poss_alt_field_names]
-<<<<<<< HEAD
-        # Making a list of the alt_fields DAXA compatible name
-=======
         #Making a list of the alt_fields DAXA compatible name
->>>>>>> 18eef009
         alt_fields_proper_name = [poss_alt_field_names[field] for field in alt_fields]
         # Seeing if someone just input 'crab' into the fields argument
         if 'CRAB' in fields:
             crab = ['CRAB_1', 'CRAB_2', 'CRAB_3', 'CRAB_4']
         else:
             crab = []
-<<<<<<< HEAD
-        # Then the extracting the field_types
-=======
         #Then the extracting the field_types
->>>>>>> 18eef009
         field_types = [field for field in fields if field in self._miss_poss_field_types]
         # Turning the field_types into field_names
         field_types_proper_name = CALPV_INFO.loc[CALPV_INFO["Field_Type"].isin(field_types), "Field_Name"].tolist()
@@ -513,11 +447,7 @@
 
         # Checking that this combination of instruments has not been filtered for before for this Obsid
         #  this is done by checking that there is no file with the _if_{}.fits ending where {} is the 
-<<<<<<< HEAD
-        #  number(s) of the TM(s) that the user has specified when declaring the mission.
-=======
         # number(s) of the TM(s) that the user has specified when declaring the mission.
->>>>>>> 18eef009
         # Indexing the string at [:-5] removes the .fits part of the file path
         if os.path.exists(evlist_path[:-5] + '_if_{}.fits'.format(insts_str)):
             pass
@@ -570,20 +500,12 @@
             os.makedirs(field_dir)
             with open(field_dir + "{f}.tar.gz".format(f=field_name), "wb") as writo:
                 copyfileobj(r.raw, writo)
-<<<<<<< HEAD
-                # unzipping the tar file
-                tarname = field_dir + "{f}.tar.gz".format(f=field_name)
-                with tarfile.open(tarname, "r:gz") as tar:
-                    tar.extractall(field_dir)
-                    os.remove(tarname)
-=======
 
         # unzipping the tar file
         tarname = field_dir + "{f}.tar.gz".format(f=field_name)
         with tarfile.open(tarname, "r:gz") as tar:
             tar.extractall(field_dir)
             os.remove(tarname)
->>>>>>> 18eef009
 
         return None
     
@@ -616,11 +538,7 @@
                         second_field_dir = all_files[0]
                         # redefining all_files so it lists the files in the folder
                         all_files = [f for f in os.listdir(os.path.join(field_dir, second_field_dir)) if not f.startswith('.')]
-<<<<<<< HEAD
-                        # redefining field_dir so in the later block, the source is correct
-=======
                         #redefining field_dir so in the later block, the source is correct
->>>>>>> 18eef009
                         field_dir = os.path.join(field_dir, second_field_dir)
 
                         # Some of the fields are in another folder, so need to perform the same check again (pretty sure this only applies to efeds and eta cha)
@@ -628,11 +546,7 @@
                             third_field_dir = all_files[0]
                             # redefining all_files so it lists the files in the folder
                             all_files = os.listdir(os.path.join(field_dir, third_field_dir))
-<<<<<<< HEAD
-                            # redefining field_dir so in the later block, the source is correct
-=======
                             #redefining field_dir so in the later block, the source is correct
->>>>>>> 18eef009
                             field_dir = os.path.join(field_dir, third_field_dir)
 
                     # Selecting the eventlist for the obs_id
@@ -643,24 +557,13 @@
             
             else:
                 pass
-<<<<<<< HEAD
 
         # Deleting temp_download directory containing the field_name directories that contained
         #  extra files that were not the obs_id eventlists
         temp_dir = os.path.join(self.raw_data_path, "temp_download")
         if os.path.exists(temp_dir):
             shutil.rmtree(temp_dir)
-        
-
-=======
-
-        # Deleting temp_download directory containing the field_name directories that contained
-        #  extra files that were not the obs_id eventlists
-        temp_dir = os.path.join(self.raw_data_path, "temp_download")
-        if os.path.exists(temp_dir):
-            shutil.rmtree(temp_dir)
-
->>>>>>> 18eef009
+
     def _get_evlist_path_from_obs(self, obs: str):
         '''
         Internal method to get the unfiltered, downloaded event list path for a given
@@ -782,18 +685,11 @@
 
                 # Filtering out any events from the raw data that arent from the selected instruments
                 if num_cores == 1:
-<<<<<<< HEAD
-                    with tqdm(total=len(self), desc="Selecting EventLists from {}".format(self.chosen_instruments)) as inst_filter_prog:
-                        for path in fits_paths:
-                            self._inst_filtering(insts=self.chosen_instruments, evlist_path=path)
-                            # Update the progress bar
-=======
                     with tqdm(total=len(self), desc="Selecting EventLists from "
                                                     "{}".format(self.chosen_instruments)) as inst_filter_prog:
                         for path in fits_paths:
                             self._inst_filtering(insts=self.chosen_instruments, evlist_path=path)
                             # Update the progress bar
->>>>>>> 18eef009
                             inst_filter_prog.update(1)
 
                 elif num_cores > 1:
@@ -834,15 +730,9 @@
                         # Again nested for loop through each Obs_ID
                         for path in fits_paths:
                             # Add each download task to the pool
-<<<<<<< HEAD
-                            pool.apply_async(self._inst_filtering, kwds={'insts': self.chosen_instruments, 
-                                            'evlist_path': path}, 
-                                            error_callback=err_callback, callback=callback)
-=======
                             pool.apply_async(self._inst_filtering, kwds={'insts': self.chosen_instruments,
                                                                          'evlist_path': path},
                                              error_callback=err_callback, callback=callback)
->>>>>>> 18eef009
                         pool.close()  # No more tasks can be added to the pool
                         pool.join()  # Joins the pool, the code will only move on once the pool is empty.
 
@@ -857,7 +747,6 @@
         
         else:
             warn("The raw data for this mission have already been downloaded.")
-<<<<<<< HEAD
 
     def assess_process_obs(self, obs_info: dict):
         """
@@ -892,29 +781,13 @@
         return to_return
 
 
-=======
-
-    def assess_process_obs(self, obs_info: dict):
-        """
-        A slightly unusual method which will allow the eROSITACalPV mission to assess the information on a particular
-        observation that has been put together by an Archive (the archive assembles it because sometimes this
-        detailed information only becomes available at the first stages of processing), and make a decision on whether
-        that particular observation-instrument should be processed further for scientific use.
-
-        This method should never need to be triggered by the user, as it will be called automatically when detailed
-        observation information becomes available to the Archive.
->>>>>>> 18eef009
-
-        :param dict obs_info: The multi-level dictionary containing available observation information for an
-            observation.
-        """
-        raise NotImplementedError("The check_process_obs method has not yet been implemented for eROSITACalPV.")
-
-
-
-
-
-        
-
-
-
+
+
+
+
+
+
+        
+
+
+
