--- conflicted
+++ resolved
@@ -337,40 +337,8 @@
             be processed into the archive.
         """
         self._chos_fields = self._check_chos_fields(new_fields)
-<<<<<<< HEAD
-
-    @_lock_check
-    def filter_on_fields(self, fields: Union[str, List[str]]):
-        """
-        This filtering method will select only observations included in the fields specified.
-
-        :param str/List[str] allowed_fields: The fields or field types (or list of fields or field types) 
-            that you wish to be let through the filter.
-        """
-
-        #Convert field types or a singular field name into a list of field name(s)
-        fields = self._check_chos_fields(fields=fields)
-
-        #Updating the chosen_field attribute
-        self.chosen_fields = fields
-
-        # Selecting all Obs_IDs from each field
-        field_obs_ids = EROSITA_CALPV_INFO.loc[EROSITA_CALPV_INFO["Field_Name"].isin(fields), "ObsID"].tolist()
-
-        # Uses the Pandas isin functionality to find the rows of the overall observation table that match the input
-        #  ObsIDs. This outputs a boolean array.
-        sel_obs_mask = self._obs_info['ObsID'].isin(field_obs_ids).values
-        # Said boolean array can be multiplied with the existing filter array (by default all ones, which means
-        #  all observations are let through) to produce an updated filter.
-        new_filter = self.filter_array*sel_obs_mask
-
-        # Then we set the filter array property with that updated mask
-        self.filter_array = new_filter    
 
     # Then define user-facing methods
-=======
-    
->>>>>>> 85fbc875
     def _fetch_obs_info(self):
         """
         This method uses the hard coded csv file to pull information on all eROSITACalPV observations.
@@ -431,15 +399,10 @@
             raise ValueError("Some field names or field types: {bf} are not associated with this mission, please "
                              "choose from the following fields; {gf} or field types; "
                              "{gft}".format(bf=",".join(bad_fields),
-<<<<<<< HEAD
                                             gf=",".join(list(set(self._miss_poss_fields))),
                                             gft=",".join(self.all_mission_field_types)))
         
-=======
-                                            gf=",".join(self._miss_poss_fields),
-                                            gft=",".join(self._miss_poss_field_types)))
-
->>>>>>> 85fbc875
+
         # Extracting the alt_fields from fields
         alt_fields = [field for field in fields if field in poss_alt_field_names]
         # Making a list of the alt_fields DAXA compatible name
