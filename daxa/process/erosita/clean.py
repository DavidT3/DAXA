# This code is a part of the Democratising Archival X-ray Astronomy (DAXA) module.
# Last modified by David J Turner (turne540@msu.edu) Thu Apr 20 2023, 10:52. Copyright (c) The Contributors
import os
from random import randint
from typing import Union

from astropy.units import Quantity, UnitConversionError, add_enabled_units

from daxa import NUM_CORES
from daxa.archive.base import Archive
from daxa.exceptions import NoDependencyProcessError
from daxa.process.erosita.setup import sb_rate
from daxa.process.erosita._common import _esass_process_setup, ALLOWED_EROSITA_MISSIONS, esass_call

# Adding this to the enabled astropy units so that it can be used in flaregti to define thresholds
add_enabled_units([sb_rate])

@esass_call
def flaregti(obs_archive: Archive, pimin: Quantity = Quantity(200, 'eV'), pimax: Quantity = Quantity(10000, 'eV'), mask_pimin: Quantity = Quantity(200, 'eV'), 
            mask_pimax: Quantity = Quantity(10000, 'eV'), binsize: int = 1200, detml: Union[float, int] = 10, timebin: Quantity = Quantity(20, 's'), 
            source_size: Quantity = Quantity(25, 'arcsec'), source_like: Union[float, int] = 10, threshold: Quantity = Quantity(-1, 'sb_rate'), 
            max_threshold: Quantity = Quantity(-1, 'sb_rate'), mask_iter: int = 3, num_cores: int = NUM_CORES, disable_progress: bool = False, timeout: Quantity = None):
    """
    The DAXA wrapper for the eROSITA eSASS task flaregti, which attempts to identify good time intervals with minimal flaring.
    This has been tested up to flaregti v1.20.

    This function does not generate final event lists, but instead is used to create good-time-interval files
    which are then applied to the creation of final event lists, along with other user-specified filters, in the
    'cleaned_evt_lists' function.

    :param obs_archive Archive: An Archive instance containing eROSITA mission instances with observations for
        which flaregti should be run. This function will fail if no eROSITA missions are present in the archive.
    :param float pimin:  Lower PI bound of energy range for lightcurve creation.
    :param float pimax:  Upper PI bound of energy range for lightcurve creation.
    :param float mask_pimin: Lower PI bound of energy range for finding sources to mask.
    :param float mask_pimax: Upper PI bound of energy range for finding sources to mask.
    :param int binsize: Bin size of mask image (unit: sky pixels).
    :param int detml: Likelihood threshold for mask creation.
    :param int timebin: Bin size for lightcurve (unit: seconds).
    :param int source_size: Diameter of source extracton area for dynamic threshold calculation (unit: arcsec);
        this is the most important parameter if optimizing for extended sources.
    :param int source_like: Source likelihood for automatic threshold calculation.
    :param float threshold: Flare threshold; dynamic if negative (unit: counts/deg^2/sec).
    :param float max_threshold: Maximum threshold rate, if positive (unit: counts/deg^2/sec),
        if set this forces the threshold to be this rate or less.
    :param int mask_iter: Number of repetitions of source masking and GTI creation.
    :param int num_cores: The number of cores to use, default is set to 90% of available.
    :param bool disable_progress: Setting this to true will turn off the SAS generation progress bar.
    :param Quantity timeout: The amount of time each individual process is allowed to run for, the default is None.
        Please note that this is not a timeout for the entire flaregti process, but a timeout for individual
        ObsID-Inst-subexposure processes.
    :return: Information required by the eSASS decorator that will run commands. Top level keys of any dictionaries are
        internal DAXA mission names, next level keys are ObsIDs. The return is a tuple containing a) a dictionary of
        bash commands, b) a dictionary of final output paths to check, c) a dictionary of extra info (in this case
        obs and analysis dates), d) a generation message for the progress bar, e) the number of cores allowed, and
        f) whether the progress bar should be hidden or not.
    :rtype: Tuple[dict, dict, dict, str, int, bool, Quantity]
    """

    # Run the setup for eSASS processes, which checks that eSASS is installed, checks that the archive has at least
    #  one eROSITA mission in it, and shows a warning if the eROSITA missions have already been processed
    esass_in_docker = _esass_process_setup(obs_archive)

    # Checking user's choice of energy limit parameters
    if not isinstance(pimin, Quantity) or not isinstance(pimax, Quantity):
        raise TypeError("The pimin and pimax arguments must be astropy quantities in units "
                        "that can be converted to eV.")
    
    # Have to make sure that the energy bounds are in units that can be converted to eV (which is what flaregti
    #  expects for these arguments).
    elif not pimin.unit.is_equivalent('eV') or not pimax.unit.is_equivalent('eV'):
        raise UnitConversionError("The pimin and pimax arguments must be astropy quantities in units "
                                  "that can be converted to eV.")

    # Checking that the upper energy limit is not below the lower energy limit (for the lightcurve)
    elif pimax <= pimin:
        raise ValueError("The pimax argument must be larger than the pimin argument.")
    
    # Converting to the right unit
    else:
        pimin = pimin.to('eV')
        pimax = pimax.to('eV')

    # Checking user's pimin and pimax inputs are in the valid energy range for eROSITA
    if (pimin < Quantity(200, 'eV') or pimin > Quantity(10000, 'eV')) or \
        (pimax < Quantity(200, 'eV') or pimax > Quantity(10000, 'eV')):
        raise ValueError("The pimin and pimax value must be between 200 eV and 10000 eV.")
    
    # Repeating these checks but for the image energy range limits
    if not isinstance(mask_pimin, Quantity) or not isinstance(mask_pimax, Quantity):
        raise TypeError("The mask_pimin and mask_pimax arguments must be astropy quantities in units "
                        "that can be converted to eV.")
    
    # Have to make sure that the energy bounds are in units that can be converted to eV (which is what flaregti
    #  expects for these arguments).
    elif not mask_pimin.unit.is_equivalent('eV') or not mask_pimax.unit.is_equivalent('eV'):
        raise UnitConversionError("The mask_pimin and mask_pimax arguments must be astropy quantities in units "
                                  "that can be converted to eV.")
    
    # Checking that the upper energy limit is not below the lower energy limit (for the image)
    elif mask_pimax <= mask_pimin:
        raise ValueError("The mask_pimax argument must be larger than the mask_pimin argument.")

    # Converting to the right unit
    else:
        mask_pimin = mask_pimin.to('eV')
        mask_pimax = mask_pimax.to('eV')

    # Checking user's mask_pimin and mask_pimax inputs are in the valid energy range for eROSITA
    if (mask_pimin < Quantity(200, 'eV') or mask_pimin > Quantity(10000, 'eV')) or \
       (mask_pimax < Quantity(200, 'eV') or mask_pimax > Quantity(10000, 'eV')):
        raise ValueError("The mask_pimin and mask_pimax value must be between 200 eV and 10000 eV.")
    
    # Checking user's choice for the timebin parameter
    if not isinstance(timebin, Quantity):
        raise TypeError("The timebin argument must be an astropy quantity in units "
                        "that can be converted to seconds.")

    # Have to make sure that the timebin is in units that can be converted to s (which is what flaregti
    #  expects for this argument).
    elif not timebin.unit.is_equivalent('s'):
        raise UnitConversionError("The timebin argument must be an astropy quantity in units "
                                  "that can be converted to seconds.")

    # Converting to the right unit                              
    else:
        timebin = timebin.to('s')

    # Avoiding the operating system error you get when you enter too large of a timebin into flaregti
    if timebin > Quantity(1000000000, 's'):
        raise ValueError("Please enter a timebin argument equivalent to less than 1000000000s.")
    
    # Not allowing a negative timebin to be entered
    if timebin <= 0:
        raise ValueError("The timebin argument may not be negative or equal to 0.")
    
    # Checking user's choice for the source_size parameter
    if not isinstance(source_size, Quantity):
        raise TypeError("The source_size argument must be an astropy quantity in units "
                        "that can be converted to arcseconds.")

    # Have to make sure that the timebin is in units that can be converted to s (which is what flaregti
    #  expects for this argument).
    elif not source_size.unit.is_equivalent('arcsec'):
        raise UnitConversionError("The source_size argument must be an astropy quantity in units "
                                  "that can be converted to arcseconds.")

    # Converting to the right unit                              
    else:
        source_size = source_size.to('arcsec')

    # Checking user's choice for the binsize parameter
    if not isinstance(binsize, int):
        raise TypeError("The binsize argument must be an integer.")

    # Checking the validity of the binsize value
    elif binsize <= 0:
        raise ValueError("The binsize argument may not be negative or equal to 0.")
    
    # Checking user's choice for the detml parameter
    if not isinstance(detml, (int, float)):
        raise TypeError("The detml argument must be an integer or a float.")
    
    # Checking user's choice for the source_like parameter
    if not isinstance(source_like, (int, float)):
        raise TypeError("The source_like argument must be an integer or a float.")
    
    # Checking user's choice for the threshold parameter
    if not isinstance(threshold, Quantity):
        raise TypeError("The threshold argument must be an astropy quantity in units that can "
                        "be converted into counts/deg^2/s.")

    # Checking it is in the correct units
    elif not threshold.unit.is_equivalent('sb_rate'):
        raise UnitConversionError("The threshold argument must be an astropy quantity in units that can "
                                  "be converted into counts/deg^2/s.")
    
    # Converting to the right unit                              
    else:
        threshold = threshold.to('sb_rate')
    
    # Checking user's choice for the max_threshold parameter
    if not isinstance(max_threshold, Quantity):
        raise TypeError("The max_threshold argument must be an astropy quantity in units that can "
                        "be converted into counts/deg^2/s.")

    # Checking it is in the correct units
    elif not max_threshold.unit.is_equivalent('sb_rate'):
        raise UnitConversionError("The max_threshold argument must be an astropy quantity in units that can "
                                  "be converted into counts/deg^2/s.")
    
    # Converting to the right unit                              
    else:
        max_threshold = max_threshold.to('sb_rate')
    
    # Checking user's choice for the mask_iter parameter
    if not isinstance(mask_iter, int):
        raise TypeError("The mask_iter argument must be an integer.")

    # Converting parameters from astropy units into a type the command line will accept
    pimin = int(pimin.value)
    pimax = int(pimax.value)
    mask_pimin = int(mask_pimin.value)
    mask_pimax = int(mask_pimax.value)
    timebin = float(timebin.value)
    source_size = float(source_size.value)
    threshold = threshold.value
    max_threshold = max_threshold.value

    # These parameters we want DAXA to have control over, not the user
    gridsize = 18   # Sections of the image a source detection is run over to determine a dynamic threshold
    fov_radius = 30 # Not sure about this parameter yet
    xmin = -108000  # These are for making the image
    xmax = 108000
    ymin = -108000
    ymax = 108000
    write_thresholdimg = 'yes'
    write_mask = 'yes'
    write_lightcurve = 'yes' 

    # Defining the command 
    flaregti_cmd = "cd {d}; flaregti eventfile={ef} gtifile={gtif} pimin={pimi} pimax={pima} " \
        "mask_pimin={mpimi} mask_pimax={mpima} xmin={xmi} xmax={xma} ymin={ymi} ymax={yma} " \
        "gridsize={gs} binsize={bs} detml={dl} timebin={tb} source_size={ss} source_like={sl} " \
        "fov_radius={fr} threshold={t} max_threshold={mt} write_mask={wm} mask={m} mask_iter={mit} " \
        "write_lightcurve={wl} lightcurve={lcf} write_thresholdimg={wti} thresholdimg={tif}" \
        "; mv {ogti} {gti}; mv {olc} {lc}; mv {oti} {ti}; mv {omi} {mi}" \
        "; rm -r {d}"

    # Sets up storage dictionaries for bash commands, final file paths (to check they exist at the end), and any
    #  extra information that might be useful to provide to the next step in the generation process
    miss_cmds = {}
    miss_final_paths = {}
    miss_extras = {}

    # Just grabs the eROSITA missions, we already know there will be at least one because otherwise _esass_process_setup
    #  would have thrown an error
    erosita_miss = [mission for mission in obs_archive if mission.name in ALLOWED_EROSITA_MISSIONS]
    # We are iterating through XMM missions (options could include xmm_pointed and xmm_slew for instance).
    for miss in erosita_miss:
        # Sets up the top level keys (mission name) in our storage dictionaries
        miss_cmds[miss.name] = {}
        miss_final_paths[miss.name] = {}
        miss_extras[miss.name] = {}

        # This method will fetch the valid data (ObsID, Instruments) that can be processed
        all_obs_info = obs_archive.get_obs_to_process(miss.name)
            
        # Checking that any valid observations are left after the get_obs_to_process function is run
        if len(all_obs_info) == 0:
            raise FileNotFoundError("No valid observations have been found, so flaregti may not be run.")

        # all_obs_info is a list of lists, where each list is of the format: [ObsID, Inst, 'usable'].
        #   There is a new list for each instrument, but I just want to loop over the ObsID in the following bit of code, 
        #   I also want to know all the instruments that the ObsID contains events for
        #   So here I am just making a dictionary of the format: {ObsID: insts}
        # Getting unique obs_ids in all_obs_info
        obs_ids = list(set([all_obs_info_list[0] for all_obs_info_list in all_obs_info]))
        obs_info_dict = {}
        for obs in obs_ids:
            # Collecting all the insts that a certain ObsID has events for
            insts = ''.join([all_obs_info_list[1] for all_obs_info_list in all_obs_info if obs in all_obs_info_list])
            # The insts are all TM{x} where x is a number from 1-7, I just want to retain the x information, 
            #   and append it to the dict
            obs_info_dict[obs] = ''.join(ch for ch in insts if ch.isdigit())

        # We iterate through the valid identifying information
        for obs_id in obs_info_dict:

            # Getting the insts associated with this obs for file naming purposes 
            insts = obs_info_dict[obs_id]

            # Search through the process_extra_info attribute of the archive to find the paths 
            #   to the event lists
            evt_list_file = obs_archive._process_extra_info[miss.name][obs_id]['path']

            # This path is guaranteed to exist, as it was set up in _esass_process_setup. This is where output
            #  files will be written to.
            dest_dir = obs_archive.get_processed_data_path(miss, obs_id)
            # Set up a temporary directory to work in (probably not really necessary in this case, but will be
            #  in other processing functions).
            temp_name = "tempdir_{}".format(randint(0, 1e+8))
            temp_dir = dest_dir + temp_name + "/"

            # Setting up the paths to the lightcurve file, threshold image file, and mask image file
            og_lc_name = "{i}-lc-{l}-{u}.fits".format(i=insts, l=pimin, u=pimax)
            og_thresholdimg_name = "{i}-thresholdimg-{l}-{u}.fits".format(i=insts, l=pimin, u=pimax)
            og_maskimg_name = "{i}-maskimg-{l}-{u}.fits".format(i=insts, l=mask_pimin, u=mask_pimax)
 
            lc_path = dest_dir + og_lc_name
            threshold_path = dest_dir + og_thresholdimg_name
            maskimg_path = dest_dir + og_maskimg_name

            final_paths = [lc_path, threshold_path, maskimg_path]

            # If it doesn't already exist then we will create commands to generate it
            # TODO Need to decide which file to check for here to see whether the command has already been run
            # Make the temporary directory (it shouldn't already exist but doing this to be safe)
            if not os.path.exists(temp_dir):
                os.makedirs(temp_dir)

<<<<<<< HEAD
            flaregti_cmd = "cd {d}; flaregti eventfile={ef} pimin={pimi} pimax={pima} " \
                 "mask_pimin={mpimi} mask_pimax={mpima} xmin={xmi} xmax={xma} ymin={ymi} ymax={yma} " \
                 "gridsize={gs} binsize={bs} detml={dl} timebin={tb} source_size={ss} source_like={sl} " \
                 "fov_radius={fr} threshold={t} max_threshold={mt} write_mask={wm} mask={m} mask_iter={mit} " \
                 "write_lightcurve={wl} lightcurve={lcf} write_thresholdimg={wti} thresholdimg={tif}; " \
                 "mv {olc} {lc}; mv {oti} {ti}; mv {omi} {mi}" \
                 "; rm -r {d}"

            cmd = flaregti_cmd.format(d=temp_dir, ef=evt_list_file, pimi=pimin, pima=pimax,
=======
            cmd = flaregti_cmd.format(d=temp_dir, ef=evt_list_file, gtif=og_gti_name, pimi=pimin, pima=pimax,
>>>>>>> 66b552bc
                                      mpimi=mask_pimin, mpima=mask_pimax, xmi=xmin, xma=xmax, ymi=ymin,
                                      yma=ymax, gs=gridsize, bs=binsize, dl=detml, tb=timebin, ss=source_size,
                                      sl=source_like, fr=fov_radius, t=threshold, mt=max_threshold, wm=write_mask,
                                      m=og_maskimg_name, mit=mask_iter, wl=write_lightcurve, lcf=og_lc_name,
                                      wti=write_thresholdimg, tif=og_thresholdimg_name, olc=og_lc_name, lc=lc_path, 
                                      oti=og_thresholdimg_name, ti=threshold_path, omi=og_maskimg_name, mi=maskimg_path)

            # Now store the bash command, the path, and extra info in the dictionaries
            miss_cmds[miss.name][obs_id] = cmd
            miss_final_paths[miss.name][obs_id] = final_paths
            miss_extras[miss.name][obs_id] = {'lc_path': lc_path, 'threshold_path': threshold_path,
                                              'maskimg_path': maskimg_path}

    # This is just used for populating a progress bar during the process run
    process_message = 'Finding flares in observations'

    return miss_cmds, miss_final_paths, miss_extras, process_message, num_cores, disable_progress, timeout, esass_in_docker<|MERGE_RESOLUTION|>--- conflicted
+++ resolved
@@ -219,13 +219,13 @@
     write_lightcurve = 'yes' 
 
     # Defining the command 
-    flaregti_cmd = "cd {d}; flaregti eventfile={ef} gtifile={gtif} pimin={pimi} pimax={pima} " \
-        "mask_pimin={mpimi} mask_pimax={mpima} xmin={xmi} xmax={xma} ymin={ymi} ymax={yma} " \
-        "gridsize={gs} binsize={bs} detml={dl} timebin={tb} source_size={ss} source_like={sl} " \
-        "fov_radius={fr} threshold={t} max_threshold={mt} write_mask={wm} mask={m} mask_iter={mit} " \
-        "write_lightcurve={wl} lightcurve={lcf} write_thresholdimg={wti} thresholdimg={tif}" \
-        "; mv {ogti} {gti}; mv {olc} {lc}; mv {oti} {ti}; mv {omi} {mi}" \
-        "; rm -r {d}"
+    flaregti_cmd = "cd {d}; flaregti eventfile={ef} pimin={pimi} pimax={pima} " \
+         "mask_pimin={mpimi} mask_pimax={mpima} xmin={xmi} xmax={xma} ymin={ymi} ymax={yma} " \
+         "gridsize={gs} binsize={bs} detml={dl} timebin={tb} source_size={ss} source_like={sl} " \
+         "fov_radius={fr} threshold={t} max_threshold={mt} write_mask={wm} mask={m} mask_iter={mit} " \
+         "write_lightcurve={wl} lightcurve={lcf} write_thresholdimg={wti} thresholdimg={tif}; " \
+         "mv {olc} {lc}; mv {oti} {ti}; mv {omi} {mi}" \
+         "; rm -r {d}"
 
     # Sets up storage dictionaries for bash commands, final file paths (to check they exist at the end), and any
     #  extra information that might be useful to provide to the next step in the generation process
@@ -299,19 +299,7 @@
             if not os.path.exists(temp_dir):
                 os.makedirs(temp_dir)
 
-<<<<<<< HEAD
-            flaregti_cmd = "cd {d}; flaregti eventfile={ef} pimin={pimi} pimax={pima} " \
-                 "mask_pimin={mpimi} mask_pimax={mpima} xmin={xmi} xmax={xma} ymin={ymi} ymax={yma} " \
-                 "gridsize={gs} binsize={bs} detml={dl} timebin={tb} source_size={ss} source_like={sl} " \
-                 "fov_radius={fr} threshold={t} max_threshold={mt} write_mask={wm} mask={m} mask_iter={mit} " \
-                 "write_lightcurve={wl} lightcurve={lcf} write_thresholdimg={wti} thresholdimg={tif}; " \
-                 "mv {olc} {lc}; mv {oti} {ti}; mv {omi} {mi}" \
-                 "; rm -r {d}"
-
             cmd = flaregti_cmd.format(d=temp_dir, ef=evt_list_file, pimi=pimin, pima=pimax,
-=======
-            cmd = flaregti_cmd.format(d=temp_dir, ef=evt_list_file, gtif=og_gti_name, pimi=pimin, pima=pimax,
->>>>>>> 66b552bc
                                       mpimi=mask_pimin, mpima=mask_pimax, xmi=xmin, xma=xmax, ymi=ymin,
                                       yma=ymax, gs=gridsize, bs=binsize, dl=detml, tb=timebin, ss=source_size,
                                       sl=source_like, fr=fov_radius, t=threshold, mt=max_threshold, wm=write_mask,
