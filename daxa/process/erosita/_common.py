#  This code is a part of the Democratising Archival X-ray Astronomy (DAXA) module.
<<<<<<< HEAD
#  Last modified by David J Turner (turne540@msu.edu) 16/10/2024, 22:03. Copyright (c) The Contributors
=======
#  Last modified by David J Turner (turne540@msu.edu) 04/09/2024, 14:55. Copyright (c) The Contributors
>>>>>>> bb62dbdf

import glob
import os.path
from enum import Flag
from functools import wraps
from inspect import signature, Parameter
from multiprocessing.dummy import Pool
from subprocess import Popen, PIPE, TimeoutExpired
from typing import Tuple, List
from warnings import warn

from astropy.units import UnitConversionError
from exceptiongroup import ExceptionGroup
from tqdm import tqdm

from daxa.archive.base import Archive
<<<<<<< HEAD
from daxa.exceptions import NoValidMissionsError
=======
from daxa.exceptions import NoEROSITAMissionsError, DAXADeveloperError
>>>>>>> bb62dbdf
from daxa.process._backend_check import find_esass
from daxa.process.general import create_dirs

ALLOWED_EROSITA_MISSIONS = ['erosita_calpv', 'erosita_all_sky_de_dr1']


# TODO Make this compliant with how I normally do docstrings
class _eSASS_Flag(Flag):
    """
    This class was written by Toby Wallage found on Github @TobyWallage.
    It throws a ValueError when an invalid eSASS Flag is declared with this class.
    For use in the cleaned_evt_lists function to check the user input.

    Class derived from Enum/Flag containing possible flags that can be used in
    evtool.
    
    Descriptions found here:
    https://erosita.mpe.mpg.de/edr/DataAnalysis/prod_descript/EventFiles_edr.html

    Args
        :param int value: An integer repesenting a valid flag value. The flag
        value will determine which type of events will be discarded by the
        cleaned_evt_lists function.
    
    Raises
        :raises ValueError: If value is NOT a valid flag.
        :raises TypeError: If value is not an integer or integer-like.

    Examples

        A flag may be constructed with a valid integer hexadecimal value
        >>> some_flag = _eSASS_Flag(0xc0008000)

        A flag may also be constructed from individual events
        >>> some_new_flag = _eSASS_Flag.DEFAULT_FLAG | _eSASS_Flag.OUT_OF_FOV

        These flags are identical
    
    """
    # Values copied and pasted from eSASS docs
    MPE_OWNER = 0x1
    IKI_OWNER = 0x2
    TRAILING_EVENT = 0x10
    NEXT_TO_BORDER = 0x20
    NEXT_TO_ONBOARD_BADPIX = 0x100
    NEXT_TO_BRIGHT_PIX = 0x200
    NEXT_TO_DEAD_PIX = 0x400
    NEXT_TO_FLICKERING = 0x800
    ON_FLICKERING = 0x1000
    ON_BADPIX = 0x2000
    ON_DEADPIX = 0x4000
    OUT_OF_FOV = 0x8000
    OUTSIDE_QUALGTI = 0x10000
    OUTSIDE_GTI = 0x20000
    PRECEDING_MIP = 0x40000
    MIP_ASSOCIATED = 0x80000
    PHA_QUALITY_1 = 0x1000000
    PHA_QUALITY_2 = 0x2000000
    PHA_QUALITY_3 = 0x4000000
    CORRUPT_EVENT = 0x40000000
    CORRUPT_FRAME = 0x80000000

    # DEFAULT_FLAG is equivalent to 0xc0000000
    DEFAULT_FLAG = CORRUPT_EVENT | CORRUPT_FRAME

    def get_hex(self):
        return hex(self.value)


def _is_valid_flag(flag):
    """
    This function is to be called within the cleaned_evt_lists function to check that the user has
    input a valid eSASS flag to filter event with. 

    :param flag Flag: The user input of the flag parameter in the cleaned_evt_list function.
        This may be in hexidecimal or its equivalent decimal format, both are accepted by evtool. 
    :return: True for valid eSASS flags, and False for invalid. 
    """
    try:
        # If the flag is valid then it will declare the class without an error
        _eSASS_Flag(flag)
        return True

    except ValueError:
        # If the flag is invalid then a ValueError is thrown
        return False


def _make_flagsel_keword(flag, invert=True):
    """
    This function is to be called within the cleaned_evt_lists function to generate the correct
    header keyword based on the user's input eSASS flag. This is a workaround a bug within eSASS.

    :param flag Flag: The user input of the flag parameter in the cleaned_evt_list function.
        This may be in hexidecimal or its equivalent decimal format, both are accepted by evtool.
    """

    #TODO I think that the pattern selection might effect the FLAGSEL keyword - need to check

    if invert:
        value = _eSASS_Flag(flag).value
    
    else:
        # This returns a flag containing all the bits apart from those specified by the user
        value = ~_eSASS_Flag(flag).value

    return value


def _esass_process_setup(obs_archive: Archive) -> bool:
    """
    This function is to be called at the beginning of eROSITA specific processing functions, and contains several
    checks to ensure that passed data common to multiple process function calls is suitable.

    :param Archive obs_archive: The observation archive passed to the processing function that called this function.
    :return: A bool indicating whether eSASS is being used via Docker or not, set to True if Docker is being used.
    :rtype: Bool
    """

    # This makes sure that eSASS is installed on the host system, and also idenitifies whether
    # it is within a Docker container or just on the system.
    esass_in_docker = find_esass()

    if not isinstance(obs_archive, Archive):
        raise TypeError('The passed obs_archive must be an instance of the Archive class, which is made up of one '
                        'or more mission class instances.')
    
    # Now we ensure that the passed observation archive actually contains eROSITA mission(s)
    erosita_miss = [mission for mission in obs_archive if mission.name in ALLOWED_EROSITA_MISSIONS]
    if len(erosita_miss) == 0:
        raise NoValidMissionsError("None of the missions that make up the passed observation archive are "
                                   "eROSITA missions, and thus this eROSITA-specific function cannot continue.")
    else:
        processed = [em.processed for em in erosita_miss]
        if any(processed):
            warn("One or more eROSITA missions have already been fully processed")

    # This section generates the storage directory structure for each eROSITA mission
    for miss in erosita_miss:
        create_dirs(obs_archive, miss.name)

    return esass_in_docker


def execute_cmd(cmd: str, esass_in_docker: bool, rel_id: str, miss_name: str, check_path: str,
                extra_info: dict, timeout: float = None) -> Tuple[str, str, List[bool], str, str, dict]:
    """
    This is a simple function designed to execute eSASS commands either through Docker or the command line
    for the processing and reduction of eROSITA mission data. It will collect the stdout and stderr values 
    for each command and return them too for the process of logging. Finally, it checks that a specified 'final file' 
    (or a set of 'final files') actually exists at the expected path, as a final check of the success of whatever 
    process has been run.

    :param str cmd: The command that should be executed in a bash shell.
    :param Bool esass_in_docker: Set to True if eSASS is being used via Docker.
    :param str rel_id: Whatever ID has been attached to the particular command (it could be an ObsID, or an ObsID
        + instrument combination depending on the task).
    :param str miss_name: The specific eROSITA mission name that this task belongs to.
    :param str/list check_path: The path (or a list of paths) where a 'final file' (or final files) should exist, used
        for the purposes of checking that it (they) exists.
    :param dict extra_info: A dictionary which can contain extra information about the process or output that will
        eventually be stored in the Archive.
    :param float timeout: The length of time (in seconds) which the process is allowed to run for before being
        killed. Default is None, which is supported as an input by communicate().
    :return: The rel_id, a list of boolean flags indicating whether the final files exist, the std_out, and the
        std_err. The final dictionary can contain extra information recorded by the processing function.
    :rtype: Tuple[str, str, List[bool], str, str, dict]
    """
    # Either a single path or a list of paths can be passed to check - I make sure that the checking process only
    #  ever has to deal with a list
    if isinstance(check_path, str):
        check_path = [check_path]

    # eSASS is also released in a Docker container for Mac OS and Windows users, which is not yet supported in DAXA.
    if esass_in_docker:
        raise NotImplementedError("The use of eSASS through Docker has not been implemented.")

    # Starts the process running on a shell
    cmd_proc = Popen(cmd, shell=True, stdout=PIPE, stderr=PIPE)

    # This makes sure the process is killed if it does timeout
    try:
        out, err = cmd_proc.communicate(timeout=timeout)
    except TimeoutExpired:
        cmd_proc.kill()
        out, err = cmd_proc.communicate()
        warn("An eROSITA process for {} has timed out".format(rel_id), stacklevel=2)
    
    # Decodes the stdout and stderr from the binary encoding it currently exists in. The errors='ignore' flag
    #  means that it doesn't throw errors if there is a character it doesn't recognize
    out = out.decode("UTF-8", errors='ignore')
    err = err.decode("UTF-8", errors='ignore')

    # We also add the command string to the beginning of the stdout - this is for logging purposes
    out = cmd + '\n\n' + out

    # Simple check on whether the 'final file' passed into this function actually exists or not - even if there is only
    #  one path to check we made sure that its in a list so the check can be done easily for multiple paths
    files_exist = []
    for path in check_path:
        if '*' not in path and os.path.exists(path):
            files_exist.append(True)
        # In the case where a wildcard is in the final file path (I will try to make sure that this is avoided, but it
        #  is necessary right now) we use glob to find a match list and check to make sure there is at least one entry
        elif '*' in path and len(glob.glob(path)) > 0:
            files_exist.append(True)
        else:
            files_exist.append(False)
    return rel_id, miss_name, files_exist, out, err, extra_info


def esass_call(esass_func):
    """
    This is used as a decorator for functions that produce eSASS command strings.
    """

    @wraps(esass_func)
    def wrapper(*args, **kwargs):
        # This is here to avoid a circular import issue
        from daxa.process.erosita.setup import _prepare_erosita_info

        # The first argument of all the eSASS processing functions will be an archive instance, and pulling
        #  that out of the arguments will be useful later
        obs_archive = args[0]
        obs_archive: Archive  # Just for autocomplete purposes in my IDE

        func_sig = signature(esass_func)
        all_arg_names = [key for key in func_sig.parameters.keys()]
        run_args = {k: v.default for k, v in func_sig.parameters.items() if v.default is not Parameter.empty}
        run_args = {k: kwargs[k] if k in kwargs else v for k, v in run_args.items()}
        if len(args) != 1:
            for ind in range(1, len(args)):
                rel_key = all_arg_names[ind]
                run_args[rel_key] = args[ind]

        # Seeing if any of the erosita missions in the archive have had any processing done yet
        erosita_miss = [mission for mission in obs_archive if mission.name in ALLOWED_EROSITA_MISSIONS]
        for miss in erosita_miss:
            # Getting the process_logs for each mission
            process_logs = obs_archive._process_logs[miss.name]

            # We need to run the _prepare_erositacalpv_info function.
            #   This will fill out the mission observation summaries, which are needed for later
            #   processing functions. It will also populate the _process_extra_info dictionary for the archive
            #   with top level keys of the erositacalpv mission and lower level keys of obs_ids with
            #   lower level keys of 'path', which will store the raw data path for that obs id.
            _prepare_erosita_info(obs_archive, miss)

        # This is the output from whatever function this is a decorator for
        (miss_cmds, miss_final_paths, miss_extras, process_message, cores, disable, timeout,
         esass_in_docker) = esass_func(*args, **kwargs)

        # Converting the timeout from whatever time units it is in, to seconds - but first checking that the user
        #  hasn't been daft and passed a non-time quantity
        if timeout is not None and not timeout.unit.is_equivalent('s'):
            raise UnitConversionError("The value of timeout must be convertible to seconds.")
        elif timeout is not None:
            timeout = timeout.to('s').value

        # This just acts as a check for any newly implemented functions as a reminder that they need to be in that
        #  dictionary, otherwise loading an archive, updating it, and processing the new data will not work
        from daxa.process import PROC_LOOKUP
        for mn in miss_cmds:
            if esass_func.__name__ not in PROC_LOOKUP[mn]:
                raise DAXADeveloperError("The {p} process does not have an entry in process.PROC_FILTER for "
                                         "{mn}.".format(p=esass_func.__name__, mn=mn))

        # This just sets up a dictionary of how many tasks there are for each mission
        num_to_run = {mn: len(miss_cmds[mn]) for mn in miss_cmds}

        # The first dictionary is to store boolean flags for each task, True if they succeeded (i.e. no errors +
        #  the final file exists), False if they didn't. The second dictionary is to store raised errors. The
        #  top level keys are mission names, the lower level keys are whatever was used for the task being run (i.e.
        #  either ObsID or ObsID+Inst, depending on the task).
        success_flags = {}
        process_raw_stderrs = {}  # Specifically the unparsed stderr
        # The std outs recorded for each task, keys are the same as the two dictionaries above
        process_stdouts = {}
        # This is for the extra information which can be passed from processing functions
        process_einfo = {}
        # Here we setup another dictionary to store the processing configuration in - all this will be though
        #  is one layer deeper than the existing run_args dictionary, with mission names as keys on the top level
        process_cinfo = {}

        # Observation information, parsed from the header and event lists from the raw data file, will be stored in
        #  this dictionary and eventually passed into the archive. As such this dictionary will only be used
        #  if the task esass_call is wrapping is flaregti
        parsed_obs_info = {}

        # I do not love this solution, but this will be what any python errors that are thrown during execute_cmd
        #  are stored in. In theory, because execute_cmd is so simple, there shouldn't be Python errors thrown.
        python_errors = []

        # Iterating through the missions (there may only one but as the dictionary will have mission name as the top
        #  level key regardless this is valid for one or multiple eROSITA missions).
        for miss_name in miss_cmds:
            # Set up top level (mission name) keys for the output storage dictionaries
            success_flags[miss_name] = {}
            process_raw_stderrs[miss_name] = {}
            process_stdouts[miss_name] = {}
            process_einfo[miss_name] = {}
            process_cinfo[miss_name] = {}
            parsed_obs_info[miss_name] = {}

            # There's no point setting up a Pool etc. if there are no tasks to run for the current mission, so
            #  we check how many there are
            if num_to_run[miss_name] > 0:
                # Use the mission name to grab the relevant mission object out from the observation archive
                rel_miss = obs_archive[miss_name]

                # Set up a tqdm progress bar, as well as a Pool for multiprocessing (using the number of cores
                #  specified in the eSASS task that this decorator wraps. We want to parallelize these tasks because
                #  they tend to be embarrassingly parallelise
                with tqdm(total=num_to_run[miss_name], desc=rel_miss.pretty_name + ' - ' + process_message,
                          disable=disable) as gen, Pool(cores) as pool:

                    # This 'callback' function is triggered when the parallelized function completes successfully
                    #  and returns.
                    def callback(results_in: Tuple[str, str, List[bool], str, str, dict]):
                        """
                        Callback function for the apply_async pool method, gets called when a task finishes
                        and something is returned.

                        :param Tuple[str, str, List[bool], str, str, dict] results_in: The output of execute_cmd.
                        """
                        # The progress bar will need updating
                        nonlocal gen
                        # Need to make sure we have access to these dictionaries to store information on process
                        #  success, stderr, and stdout
                        nonlocal success_flags
                        nonlocal process_raw_stderrs
                        nonlocal process_stdouts
                        nonlocal process_einfo

                        nonlocal parsed_obs_info
                        nonlocal python_errors

                        # Just unpack the results in for clarity's sake
                        relevant_id, mission_name, does_file_exist, proc_out, proc_err, proc_extra_info = results_in
                        
                        # TODO would like to parse and identify eSASS errors like we can with SAS

                        # We consider the task successful if all the final files exist and there are no entries in
                        #  the parsed std_err output
                        if all(does_file_exist):
                            success_flags[mission_name][relevant_id] = True
                        else:
                            success_flags[mission_name][relevant_id] = False
                            process_raw_stderrs[mission_name][relevant_id] = proc_err

                        # Store the stdout for logging purposes
                        process_stdouts[mission_name][relevant_id] = proc_out

                        # If there is extra information then we shall store it in the dictionary which will
                        #  eventually be fed to the archive
                        if len(proc_extra_info) != 0:
                            process_einfo[mission_name][relevant_id] = proc_extra_info

                        # Make sure to update the progress bar
                        gen.update(1)

                    # This other 'callback' function is triggered when Python inside the parallelised function
                    #  raises an exception rather than completing successfully
                    def err_callback(err):
                        """
                        The callback function for errors that occur inside a task running in the pool.
                        :param err: An error that occurred inside a task.
                        """
                        nonlocal python_errors
                        nonlocal gen

                        if err is not None:
                            # Rather than throwing an error straight away I append them all to a list for later.
                            python_errors.append(err)
                        # Still want to update the progress bar if an error has occurred
                        gen.update(1)

                    for rel_id, cmd in miss_cmds[miss_name].items():
                        # Grab the relevant information for the current mission and ID
                        rel_fin_path = miss_final_paths[miss_name][rel_id]
                        rel_einfo = miss_extras[miss_name][rel_id]

                        pool.apply_async(execute_cmd, args=(cmd, esass_in_docker, rel_id, miss_name, rel_fin_path,
                                                            rel_einfo, timeout),
                                         error_callback=err_callback, callback=callback)
                    pool.close()  # No more tasks can be added to the pool
                    pool.join()  # Joins the pool, the code will only move on once the pool is empty.

            # This uses the new ExceptionGroup class to raise a set of python errors (if there are any raised
            #  during the execute_cmd function calls)
            if len(python_errors) != 0:
                raise ExceptionGroup("Python errors raised during eSASS commands", python_errors)

        obs_archive.process_success = (esass_func.__name__, success_flags)
        obs_archive.raw_process_errors = (esass_func.__name__, process_raw_stderrs)
        obs_archive.process_logs = (esass_func.__name__, process_stdouts)
        obs_archive.process_extra_info = (esass_func.__name__, process_einfo)
        obs_archive.process_configurations = (esass_func.__name__, process_cinfo)

        # We automatically save after every process run
        obs_archive.save()

    return wrapper<|MERGE_RESOLUTION|>--- conflicted
+++ resolved
@@ -1,9 +1,5 @@
 #  This code is a part of the Democratising Archival X-ray Astronomy (DAXA) module.
-<<<<<<< HEAD
 #  Last modified by David J Turner (turne540@msu.edu) 16/10/2024, 22:03. Copyright (c) The Contributors
-=======
-#  Last modified by David J Turner (turne540@msu.edu) 04/09/2024, 14:55. Copyright (c) The Contributors
->>>>>>> bb62dbdf
 
 import glob
 import os.path
@@ -20,11 +16,7 @@
 from tqdm import tqdm
 
 from daxa.archive.base import Archive
-<<<<<<< HEAD
-from daxa.exceptions import NoValidMissionsError
-=======
-from daxa.exceptions import NoEROSITAMissionsError, DAXADeveloperError
->>>>>>> bb62dbdf
+from daxa.exceptions import NoValidMissionsError, DAXADeveloperError
 from daxa.process._backend_check import find_esass
 from daxa.process.general import create_dirs
 
