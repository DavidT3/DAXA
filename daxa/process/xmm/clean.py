#  This code is a part of the Democratising Archival X-ray Astronomy (DAXA) module.
<<<<<<< HEAD
#  Last modified by David J Turner (turne540@msu.edu) 11/04/2023, 10:18. Copyright (c) The Contributors
=======
#  Last modified by David J Turner (turne540@msu.edu) 17/05/2023, 22:21. Copyright (c) The Contributors
>>>>>>> 18eef009
import os
from random import randint
from typing import Union, Tuple

import numpy as np
from astropy.units import Quantity, UnitConversionError
from packaging.version import Version

from daxa import NUM_CORES
from daxa.archive.base import Archive
from daxa.exceptions import NoDependencyProcessError
from daxa.process.xmm._common import _sas_process_setup, ALLOWED_XMM_MISSIONS, sas_call


@sas_call
def espfilt(obs_archive: Archive, method: str = 'histogram', with_smoothing: Union[bool, Quantity] = True,
            with_binning: Union[bool, Quantity] = True, ratio: float = 1.2,
            filter_lo_en: Quantity = Quantity(2500, 'eV'), filter_hi_en: Quantity = Quantity(8500, 'eV'),
            range_scale: dict = None, allowed_sigma: float = 3.0, gauss_fit_lims: Tuple[float, float] = (0.1, 6.5),
            num_cores: int = NUM_CORES, disable_progress: bool = False, timeout: Quantity = None):
    """
    The DAXA wrapper for the XMM SAS task espfilt, which attempts to identify good time intervals with minimal
    soft-proton flaring for individual sub-exposures (if multiple have been taken) of XMM ObsID-Instrument
    combinations. Both EPIC-PN and EPIC-MOS observations will be processed by this function.

    This function does not generate final event lists, but instead is used to create good-time-interval files
    which are then applied to the creation of final event lists, along with other user-specified filters, in the
    'cleaned_evt_lists' function.

    :param Archive obs_archive: An Archive instance containing XMM mission instances with PN/MOS observations for
        which espfilt should be run. This function will fail if no XMM missions are present in the archive.
    :param str method: The method that espfilt should use to find soft proton flaring. Either 'ratio' or 'histogram'
        can be selected. The default is 'histogram'.
    :param bool/Quantity with_smoothing: Should smoothing be applied to the light curve data. If set to True (the
        default) a smoothing factor of 51 seconds is used, if set to False smoothing will be turned off, if an astropy
        Quantity is passed (with units convertible to seconds) then that value will be used for the smoothing factor.
    :param bool/Quantity with_binning: Should binning be applied to the light curve data. If set to True (the
        default) a bin size of 60 seconds is used, if set to False binning will be turned off, if an astropy
        Quantity is passed (with units convertible to seconds) then that value will be used for the bin size.
    :param float ratio: Flaring ratio of annulus counts.
    :param Quantity filter_lo_en: The lower energy bound for the event lists used for soft proton flaring
        identification.
    :param Quantity filter_hi_en: The upper energy bound for the event lists used for soft proton flaring
        identification.
    :param dict range_scale: Histogram fit range scale factor. The default is a dictionary with an entry for 'pn'
        (15.0) and an entry for 'mos' (6.0).
    :param float allowed_sigma: Limit in sigma for unflared rates.
    :param Tuple[float, float] gauss_fit_lims: The parameter limits for gaussian fits.
    :param int num_cores: The number of cores to use, default is set to 90% of available.
    :param bool disable_progress: Setting this to true will turn off the SAS generation progress bar.
    :param Quantity timeout: The amount of time each individual process is allowed to run for, the default is None.
        Please note that this is not a timeout for the entire espfilt process, but a timeout for individual
        ObsID-Inst-subexposure processes.
    :return: Information required by the SAS decorator that will run commands. Top level keys of any dictionaries are
        internal DAXA mission names, next level keys are ObsIDs. The return is a tuple containing a) a dictionary of
        bash commands, b) a dictionary of final output paths to check, c) a dictionary of extra info (in this case
        obs and analysis dates), d) a generation message for the progress bar, e) the number of cores allowed, and
        f) whether the progress bar should be hidden or not.
    :rtype: Tuple[dict, dict, dict, str, int, bool, Quantity]
    """
    # Run the setup for SAS processes, which checks that SAS is installed, checks that the archive has at least
    #  one XMM mission in it, and shows a warning if the XMM missions have already been processed
    sas_version = _sas_process_setup(obs_archive)

    # Checking to make sure an acceptable value for 'method' has been passed
    if method != 'histogram' and method != 'ratio':
        raise ValueError("The string passed for 'method' must be either histogram or ratio.")

    # Parsing the user's choice of parameters for espfilt smoothing
    if not isinstance(with_smoothing, (bool, Quantity)):
        raise TypeError("The with_smoothing parameter must be either boolean or an astropy quantity.")
    # If with_smoothing is boolean then no custom value for smooth_factor has been passed, so we use the
    #  espfilt default
    elif isinstance(with_smoothing, bool):
        smooth_factor = Quantity(51, 's')
    # If with_smoothing wasn't boolean then it must be a Quantity - so must check the units
    elif not with_smoothing.unit.is_equivalent('s'):
        raise UnitConversionError("If the 'with_smoothing' argument is an Astropy Quantity, it must be in units that"
                                  " can be converted to seconds.")
    # Ensure that the value is within the allowed limits specified in the espfilt documentation
    elif with_smoothing < Quantity(1, 's') or with_smoothing > Quantity(60, 's'):
        raise ValueError("If the with_smoothing argument is set (to activate light-curve smoothing) then it must be "
                         "set to a value greater than 1 second and less than 60 seconds.")
    elif isinstance(with_smoothing, Quantity):
        smooth_factor = with_smoothing.to('s')
        # If a custom smoothing factor has been passed then the smoothing will be turned on
        with_smoothing = True

    # Parsing the user's choice of parameters for espfilt binning
    if not isinstance(with_binning, (bool, Quantity)):
        raise TypeError("The with_binning parameter must be either boolean or an astropy quantity.")
    # If with_binning is boolean then no custom value for bin_size has been passed, so we use the espfilt default
    elif isinstance(with_binning, bool):
        bin_size = Quantity(60, 's')
    # If with_binning wasn't boolean then it must be a Quantity - so must check the units
    elif not with_binning.unit.is_equivalent('s'):
        raise UnitConversionError("If the 'with_binning' argument is an Astropy Quantity, it must be in units that"
                                  " can be converted to seconds.")
    # Ensure that the value is within the allowed limits specified in the espfilt documentation
    elif with_binning < Quantity(1, 's'):
        raise ValueError("If the with_binning argument is set (to activate light-curve binning) then it must be set "
                         "to a value greater than 1 second.")
    elif isinstance(with_binning, Quantity):
        bin_size = with_binning.to('s')
        # If a custom bin size has been passed then the binning will be turned on
        with_binning = True

    # The only check we make on the flaring ratio of annulus counts is to ensure it's an integer/float - no limits
    #  were specified in the parameter docs of espfilt
    if not isinstance(ratio, (int, float)):
        raise TypeError("The ratio argument must be either a float or an integer.")

    # Have to make sure that the energy bounds are in units that can be converted to eV (which is what espfilt
    #  expects for these arguments).
    if not filter_lo_en.unit.is_equivalent('eV') or not filter_hi_en.unit.is_equivalent('eV'):
        raise UnitConversionError("The filter_lo_en and filter_hi_en arguments must be astropy quantities in units "
                                  "that can be converted to eV.")
    # Obviously the upper limit can't be lower than the lower limit, or equal to it.
    elif filter_hi_en <= filter_lo_en:
        raise ValueError("The filter_hi_en argument must be larger than the filter_lo_en argument.")
    # Make sure we're converted to the right unit
    else:
        filter_lo_en = filter_lo_en.to('eV')
        filter_hi_en = filter_hi_en.to('eV')

    # Also enforce the value limits specified in the espfilt documentation
    if (filter_lo_en < Quantity(1, 'eV') or filter_lo_en > Quantity(32766, 'eV')) or \
            (filter_hi_en < Quantity(2, 'eV') or filter_hi_en > Quantity(32767, 'eV')):
        raise ValueError("The filter_lo_en value must be greater than 1 eV and less than 32766 eV, the "
                         "filter_hi_en value must be greater than 2 eV and lower than 32767 eV.")

    # Setting the default values for range scale, can't have a mutable argument
    if range_scale is None:
        # These are the default values from the parameter docs of espfilt, for MOS and PN
        range_scale = {'mos': 6.0, 'pn': 15.0}
    # Have to make sure that if the user isn't using the defaults, they have passed the data in the form that we
    #  expect it to be - don't want to pass dodgy parameters to espfilt as it is better for Python exceptions to
    #  be called than bash errors to pop up.
    elif range_scale is not None and not isinstance(range_scale, dict):
        raise ValueError("The range_scale argument must be a dictionary with an entry for MOS instruments (with key "
                         "'mos') and an entry for the PN instrument (with key 'pn').")
    # Make sure that there is an entry for MOS and PN if the user has passed their own
    elif range_scale is not None and isinstance(range_scale, dict) and \
            ('pn' not in range_scale or 'mos' not in range_scale):
        raise KeyError("The range_scale argument must be a dictionary with an entry for MOS instruments (with key "
                       "'mos') and an entry for the PN instrument (with key 'pn').")

    # The only check we make on the limit in sigma for unflared rates is to ensure it's an integer/float - no limits
    #  were specified in the parameter docs of espfilt
    if not isinstance(allowed_sigma, (int, float)):
        raise TypeError("The allowed_sigma argument must be either an integer or a float.")

    # This should be a tuple with two int/float entries, these checks make sure of that
    if not isinstance(gauss_fit_lims, tuple):
        raise TypeError("The gauss_fit_lims argument must be a tuple.")
    elif len(gauss_fit_lims) != 2:
        raise ValueError("The gauss_fit_lims tuple must have two elements; the first the lower limit, and the second "
                         "the upper limit.")
    elif not all([isinstance(g_lim, (float, int)) for g_lim in gauss_fit_lims]):
        raise TypeError("The elements of gauss_fit_lims must be either integers or floats.")
    # The upper limit cannot be less or equal to the lower limit, it wouldn't make sense
    elif gauss_fit_lims[1] <= gauss_fit_lims[0]:
        raise ValueError("The second (upper) entry in the gauss_fit_lims argument cannot be less than or equal to"
                         " the first (lower) entry.")
    # Finally, we inflict the value limits specified in the espfilt parameter docs
    elif any([g_lim < 0 or g_lim > 10 for g_lim in gauss_fit_lims]):
        raise ValueError("The entries in gauss_fit_lims must be greater than zero, and less than 10.")

    # Different SAS versions have different commands for espfilt, changing in SAS 20.0.0 - as such we have to alter
    #  the command depending on the version that DAXA knows has been loaded in.
    if sas_version >= Version('20.0.0'):
        # Define the form of the espfilt command to clean the event lists for soft protons, then copy the GTI file, the
        #  cleaned events list within the energy bands, and the diagnostic histogram
        ef_cmd = "cd {d}; export SAS_CCF={ccf}; espfilt eventfile={ef} withoot={woot} ootfile={oot} method={me} " \
                 "withsmoothing={ws} smooth={s} withbinning={wb} binsize={bs} ratio={r} withlongnames=yes elow={el} " \
                 "ehigh={eh} rangescale={rs} allowsigma={asi} keepinterfiles=no limits={gls}; mv {ogti} ../{gti}; " \
                 "mv {oallev} ../{allev}; mv {ohist} ../{hist}; cd ../; rm -r {d}"

    else:
        if method != 'ratio':
            warn("SAS v{} does not support the 'histogram' method, this was only added in v20.0.0, switching to "
                 "'ratio' method.".format(str(sas_version)))
        ef_cmd = "cd {d}; export SAS_CCF={ccf}; espfilt eventset={ef} method={me} withsmoothing={ws} smooth={s} " \
                 "withbinning={wb} binsize={bs} ratio={r}; mv {ogti} ../{gti}; mv {oallev} ../{allev}; mv {ohist} " \
                 "../{hist}; cd ../; rm -r {d}"

    # Need to change parameter to turn on smoothing if the user wants it. The parameter
    #  must be changed from boolean to a 'yes' or 'no' string because that is what espfilt wants
    if with_smoothing:
        with_smoothing = 'yes'
    else:
        with_smoothing = 'no'
    # Can't pass an astropy quantity as its string representation will contain a unit, we need to just
    #  extract the value - which we have made sure is in the correct units
    smooth_factor = int(smooth_factor.value)

    # Also need to change a parameter to turn on binning if the user wants it. The parameter
    #  must be changed from boolean to a 'yes' or 'no' string because that is what espfilt wants
    if with_binning:
        with_binning = 'yes'
    else:
        with_binning = 'no'
    # Can't pass an astropy quantity as its string representation will contain a unit, we need to just
    #  extract the value - which we have made sure is in the correct units
    bin_size = int(bin_size.value)

    # Make sure the energy limits are an integer, and that they aren't an astropy quantity
    filter_lo_en = int(filter_lo_en.value)
    filter_hi_en = int(filter_hi_en.value)

    # Finally, the tuple of lower and upper gaussian fit limits need to be a string representation. Apparently
    #  needs to be space separated and in quotation marks for the call to work
    gauss_fit_lims = '"' + " ".join([str(gl) for gl in gauss_fit_lims]) + '"'

    # Sets up storage dictionaries for bash commands, final file paths (to check they exist at the end), and any
    #  extra information that might be useful to provide to the next step in the generation process
    miss_cmds = {}
    miss_final_paths = {}
    miss_extras = {}

    # Just grabs the XMM missions, we already know there will be at least one because otherwise _sas_process_setup
    #  would have thrown an error
    xmm_miss = [mission for mission in obs_archive if mission.name in ALLOWED_XMM_MISSIONS]
    # We are iterating through XMM missions (options could include xmm_pointed and xmm_slew for instance).
    for miss in xmm_miss:
        # Sets up the top level keys (mission name) in our storage dictionaries
        miss_cmds[miss.name] = {}
        miss_final_paths[miss.name] = {}
        miss_extras[miss.name] = {}

        # This method will fetch the valid data M1/2 (ObsID, Instrument, and sub-exposure) that can be
        #  processed - then we can narrow it down to only those observations that had emchain run successfully
        rel_m_obs = obs_archive.get_obs_to_process(miss.name, 'M1') + obs_archive.get_obs_to_process(miss.name, 'M2')

        # PN valid data identifiers are fetched separately, as next we need to check that epchain ran rather
        #  than emchain for these
        rel_p_obs = obs_archive.get_obs_to_process(miss.name, 'PN')

        # Here we check that emchain ran - if it didn't then we won't be cleaning event lists for those observations
        good_em = obs_archive.check_dependence_success(miss.name, rel_m_obs, 'emchain', no_success_error=False)
        # Same deal for the PN data
        good_ep = obs_archive.check_dependence_success(miss.name, rel_p_obs, 'epchain', no_success_error=False)

        # We combine the obs information for PN and MOS, taking only those that we have confirmed have had successful
        #  emchain or epchain runs
        all_obs_info = np.vstack([np.array(rel_m_obs)[good_em], np.array(rel_p_obs)[good_ep]])

        # We check to see if any data remain in all_obs_info - normally check_dependence_success would raise an error
        #  if there weren't any, but as we're checking PN and MOS separately (and I want espfilt to run even if all
        #  data for PN or MOS hasn't made it this far) I passed no_success_error=False and instead check for absolute
        #  failure here
        if len(all_obs_info) == 0:
            raise NoDependencyProcessError("No observations have had successful epchain/emchain runs, so espfilt "
                                           "cannot be run.")

        # We iterate through the valid identifying information
        for obs_info in all_obs_info:
            # This is the valid id that allows us to retrieve the specific event list for this ObsID-M1/2-SubExp
            #  combination
            val_id = ''.join(obs_info)
            # Split out the information in obs_info
            obs_id, inst, exp_id = obs_info

            # We need slightly different behaviours for the different instruments, partially because espfilt has
            #  different instrument naming conventions, and partially because event list files are stored under
            #  different process names for M1/2 and PN
            if inst == 'M1':
                alt_inst = 'mos1'
                evt_list_file = obs_archive.process_extra_info[miss.name]['emchain'][val_id]['evt_list']
                # Of course MOS instruments have no OOT event lists, but I define this here because it does get
                #  fed into the espfilt command later, even if it has no effect
                oot_evt_list_file = 'dataset'
            elif inst == 'M2':
                alt_inst = 'mos2'
                evt_list_file = obs_archive.process_extra_info[miss.name]['emchain'][val_id]['evt_list']
                # Of course MOS instruments have no OOT event lists, but I define this here because it does get
                #  fed into the espfilt command later, even if it has no effect
                oot_evt_list_file = 'dataset'
            else:
                alt_inst = 'pn'
                evt_list_file = obs_archive.process_extra_info[miss.name]['epchain'][val_id]['evt_list']
                # PN actually does have out of time events, so we grab them from the epchain extra info section
                oot_evt_list_file = obs_archive.process_extra_info[miss.name]['epchain'][val_id]['oot_evt_list']

            # This path is guaranteed to exist, as it was set up in _sas_process_setup. This is where output
            #  files will be written to.
            dest_dir = obs_archive.get_processed_data_path(miss, obs_id)
            ccf_path = dest_dir + 'ccf.cif'

            # Set up a temporary directory to work in (probably not really necessary in this case, but will be
            #  in other processing functions).
            temp_name = "tempdir_{}".format(randint(0, 1e+8))
            temp_dir = dest_dir + temp_name + "/"

            # Setting up the paths to the event file, GTI file, and diagnostic histogram - these will be checked
            #  for at the end to ensure that the process worked. Need to use 'alt_inst' here because the files
            #  produced have mos1 rather than M1, mos2 rather than M2 in their names. I don't want those files
            #  to remain named with the alt instrument though, so we also define paths to move them to.
            og_evt_name = "{i}{exp_id}-allevc-{l}-{u}.fits".format(i=alt_inst, exp_id=exp_id, l=filter_lo_en,
                                                                   u=filter_hi_en)
            evt_name = "{i}{exp_id}-allevc-{l}-{u}.fits".format(i=inst, exp_id=exp_id, l=filter_lo_en,
                                                                u=filter_hi_en)
            og_gti_name = "{i}{exp_id}-gti-{l}-{u}.fits".format(i=alt_inst, exp_id=exp_id, l=filter_lo_en,
                                                                u=filter_hi_en)
            gti_name = "{i}{exp_id}-gti-{l}-{u}.fits".format(i=inst, exp_id=exp_id, l=filter_lo_en,
                                                             u=filter_hi_en)
            og_hist_name = "{i}{exp_id}-hist-{l}-{u}.qdp".format(i=alt_inst, exp_id=exp_id, l=filter_lo_en,
                                                                 u=filter_hi_en)
            hist_name = "{i}{exp_id}-hist-{l}-{u}.qdp".format(i=inst, exp_id=exp_id, l=filter_lo_en,
                                                              u=filter_hi_en)
            evt_path = dest_dir + evt_name
            gti_path = dest_dir + gti_name
            hist_path = dest_dir + hist_name
            final_paths = [evt_path, gti_path, hist_path]

            # If it doesn't already exist then we will create commands to generate it
            # TODO Need to decide which file to check for here to see whether the command has already been run
            # Make the temporary directory (it shouldn't already exist but doing this to be safe)
            if not os.path.exists(temp_dir):
                os.makedirs(temp_dir)

            # Format the blank command string defined near the top of this function - in this case the
            #  configuration needs to change depending on the instrument and user configuration
            if inst == 'PN':
                with_oot = 'yes'
                rs = range_scale['pn']
            else:
                with_oot = 'no'
                rs = range_scale['mos']

            cmd = ef_cmd.format(d=temp_dir, ccf=ccf_path, ef=evt_list_file, woot=with_oot, oot=oot_evt_list_file,
                                me=method, ws=with_smoothing, s=smooth_factor, wb=with_binning, bs=bin_size,
                                r=ratio, el=filter_lo_en, eh=filter_hi_en, rs=rs, asi=allowed_sigma, gls=gauss_fit_lims,
                                gti=gti_name, hist=hist_name, allev=evt_name, ogti=og_gti_name, ohist=og_hist_name,
                                oallev=og_evt_name)

            # Now store the bash command, the path, and extra info in the dictionaries
            miss_cmds[miss.name][val_id] = cmd
            miss_final_paths[miss.name][val_id] = final_paths
            miss_extras[miss.name][val_id] = {'gti_path': gti_path, 'hist_path': hist_path}

    # This is just used for populating a progress bar during the process run
    process_message = 'Finding PN/MOS soft-proton flares'

    return miss_cmds, miss_final_paths, miss_extras, process_message, num_cores, disable_progress, timeout<|MERGE_RESOLUTION|>--- conflicted
+++ resolved
@@ -1,12 +1,9 @@
 #  This code is a part of the Democratising Archival X-ray Astronomy (DAXA) module.
-<<<<<<< HEAD
-#  Last modified by David J Turner (turne540@msu.edu) 11/04/2023, 10:18. Copyright (c) The Contributors
-=======
 #  Last modified by David J Turner (turne540@msu.edu) 17/05/2023, 22:21. Copyright (c) The Contributors
->>>>>>> 18eef009
 import os
 from random import randint
 from typing import Union, Tuple
+from warnings import warn
 
 import numpy as np
 from astropy.units import Quantity, UnitConversionError
