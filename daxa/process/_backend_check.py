#  This code is a part of the Democratising Archival X-ray Astronomy (DAXA) module.
#  Last modified by David J Turner (turne540@msu.edu) 07/04/2023, 15:12. Copyright (c) The Contributors

import os
from shutil import which
from subprocess import Popen, PIPE

from packaging.version import Version
from shutil import which 

<<<<<<< HEAD
from ..exceptions import SASNotFoundError, SASVersionError, eSASSNotFoundError
=======
from ..exceptions import SASNotFoundError, SASVersionError, BackendSoftwareError

>>>>>>> ed946ad4

def find_sas() -> Version:
    """
    This function checks to ensure the presence of SAS on the host system, and it will be called before performing
    any data processing/reduction of XMM data. An error will be thrown if SAS (or SAS calibration files) cannot
    be identified on the system.

    :return: The SAS version that has been successfully identified, as an instance of the 'packaging'
        module's Version class.
    :rtype: Version
    """
    # Here we check to see whether SAS is installed (along with all the necessary paths)
    sas_version = None
    if "SAS_DIR" not in os.environ:
        raise SASNotFoundError("SAS_DIR environment variable is not set, unable to verify SAS is present on "
                               "system, as such XMM raw data (ODFs) cannot be processed.")
        sas_version = None
        sas_avail = False
    else:
        sas_out, sas_err = Popen("sas --version", stdout=PIPE, stderr=PIPE, shell=True).communicate()
        sas_version = Version(sas_out.decode("UTF-8").strip("]\n").split('-')[-1])
        sas_avail = True

    # This checks for the CCF path, which is required to use cifbuild, which is required to do basically
    #  anything with SAS (including processing ODFs)
    if sas_avail and "SAS_CCFPATH" not in os.environ:
        raise SASNotFoundError("SAS_CCFPATH environment variable is not set, this is required to generate "
                               "calibration files. As such XMM raw data (ODFs) cannot be processed.")
    elif sas_avail and not os.path.exists(os.environ['SAS_CCFPATH']):
        raise SASNotFoundError("Though the SAS_CCFPATH environment variable is set, the path ({p}) does not "
                               "exist".format(p=os.environ['SAS_CCFPATH']))

    if sas_version < Version('14.0.0'):
        raise SASVersionError("The detected SAS installation is of too low a version ({v}), please use version 14 or "
                              "later.".format(v=sas_version))

    return sas_version

<<<<<<< HEAD
def find_esass() -> bool:
    """
     This function checks to ensure the presence of either eSASS on the host system, or for an installation of Docker with a running Docker daemon. 
     It will be called before performing any data processing/reduction of eROSITA data. 
     An error will be thrown if eSASS (or Docker with a running Docker daemon) cannot be identified on the system.

    :return: A bool indicating whether or not eSASS is being used via Docker or not, set to True if Docker is being used. 
    :rtype: Bool
    """
    # Defining the Booleans to check whether eSASS can be used
    docker_installed = False
    docker_daemon_running = False
    esass_outside_docker = False

    # Performing the Docker checks
    # Firstly checking whether it is installed by seeing if 'docker' is on PATH and is marked as executable
    if which('docker') is not None:
        docker_installed = True
    # Then seeing if a Docker daemon is running, aka can a container be run
    cmd = 'docker run hello-world'
    # Running this command in the terminal to see if it is possible to run a container
    out, err = Popen(cmd, shell=True, stdout=PIPE, stderr=PIPE).communicate()
    # Decodes the stdout and stderr from the binary encoding it currently exists in. The errors='ignore' flag
    #  means that it doesn't throw errors if there is a character it doesn't recognize
    err = err.decode("UTF-8", errors='ignore')
    # If this doesnt raise an error, then the eSASS env. is enabled and working
    if len(err) == 0:
        docker_daemon_running = True
        
    # Performing eSASS installation checks for eSASS outside of Docker
    if which('evtool') is not None:
        esass_outside_docker = True
        
    # Raising errors 
    if not (docker_installed or esass_outside_docker):
        raise eSASSNotFoundError("No version of eSASS has been detected on this system.")

    if docker_installed and not docker_daemon_running and not esass_outside_docker:
        raise eSASSNotFoundError("Please start the Docker daemon so that the eSASS container may be run."
                                " If you are using the desktop application of Docker, this error may arise"
                                " if the application is installed, but not open.") 
    
    # Doing the returns
    if docker_daemon_running and not esass_outside_docker:
        return True
    if not docker_daemon_running and esass_outside_docker:
        return False
    if docker_daemon_running and esass_outside_docker:
        # If docker and esass are both present, use esass outside of docker 
        return False
=======

def find_lcurve() -> Version:
    """
    This function searches for the lcurve tool (makes light curves) and raises an exception of it cannot be found
    on the system. lcurve is distributed as part of HEASoft but, as HEASoft can be downloaded in multiple
    configurations, it is prudent to check for it.

    :return: The version of HEASoft (lcurve does not have an individual verson).
    :rtype: Version
    """

    # Use the shutil interface with the Unix 'which' command to check whether the lcurve binary is on the path
    if which('lcurve') is not None:
        # If it is then we can run a quick version check and parse the output
        lc_out, lc_err = Popen("lcurve --version", stdout=PIPE, stderr=PIPE, shell=True).communicate()
        lc_version = Version(lc_out.decode("UTF-8").split('Version ')[-1].split(' ')[0])
    else:
        # If we cannot find lcurve on the path then we raise a (hopefully useful) exception
        raise BackendSoftwareError("The lcurve package (included in the XRONOS section of HEASoft) cannot be "
                                   "found, you may not have installed HEASoft with the right software selections.")

    return lc_version
>>>>>>> ed946ad4
<|MERGE_RESOLUTION|>--- conflicted
+++ resolved
@@ -8,12 +8,7 @@
 from packaging.version import Version
 from shutil import which 
 
-<<<<<<< HEAD
-from ..exceptions import SASNotFoundError, SASVersionError, eSASSNotFoundError
-=======
-from ..exceptions import SASNotFoundError, SASVersionError, BackendSoftwareError
-
->>>>>>> ed946ad4
+from ..exceptions import SASNotFoundError, SASVersionError, eSASSNotFoundError, BackendSoftwareError
 
 def find_sas() -> Version:
     """
@@ -52,7 +47,6 @@
 
     return sas_version
 
-<<<<<<< HEAD
 def find_esass() -> bool:
     """
      This function checks to ensure the presence of either eSASS on the host system, or for an installation of Docker with a running Docker daemon. 
@@ -103,7 +97,6 @@
     if docker_daemon_running and esass_outside_docker:
         # If docker and esass are both present, use esass outside of docker 
         return False
-=======
 
 def find_lcurve() -> Version:
     """
@@ -125,5 +118,4 @@
         raise BackendSoftwareError("The lcurve package (included in the XRONOS section of HEASoft) cannot be "
                                    "found, you may not have installed HEASoft with the right software selections.")
 
-    return lc_version
->>>>>>> ed946ad4
+    return lc_version